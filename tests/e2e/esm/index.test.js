import {
  ANT,
  ANTRegistry,
  AOProcess,
  AoANTRegistryWriteable,
  AoANTWriteable,
  ArNSResolver,
  ArweaveSigner,
  IO,
  IOWriteable,
  IO_TESTNET_PROCESS_ID,
  Logger,
  createAoSigner,
  ioDevnetProcessId,
} from '@ar.io/sdk';
import { connect } from '@permaweb/aoconnect';
import { strict as assert } from 'node:assert';
import fs from 'node:fs';
import { after, before, describe, it } from 'node:test';
import { DockerComposeEnvironment, Wait } from 'testcontainers';

const projectRootPath = process.cwd();
const testWalletJSON = fs.readFileSync('../test-wallet.json', {
  encoding: 'utf-8',
});

const testWallet = JSON.parse(testWalletJSON);
const signers = [
  new ArweaveSigner(testWallet),
  createAoSigner(new ArweaveSigner(testWallet)),
];

/**
 * Ensure that npm link has been ran prior to running these tests
 * (simply running npm run test:integration will ensure npm link is ran)
 */

const io = IO.init({
  process: new AOProcess({
    processId: IO_TESTNET_PROCESS_ID,
    ao: connect({
      CU_URL: 'http://localhost:6363',
    }),
  }),
});

describe('e2e tests', () => {
  let compose;
  before(async () => {
    compose = await new DockerComposeEnvironment(
      projectRootPath,
      '../docker-compose.test.yml',
    )
      .withBuild()
      .withWaitStrategy('ao-cu-1', Wait.forHttp('/', 6363))
      .up(['ao-cu']);
  });

  after(async () => {
    await compose.down();
  });
  describe('IO', async () => {
    it('should be able to get the process information', async () => {
      const info = await io.getInfo();
      assert.ok(info);
      assert(typeof info.Name === 'string');
      assert(typeof info.Ticker === 'string');
      assert(typeof info.Logo === 'string');
      assert(typeof info.Denomination === 'number');
      assert(Array.isArray(info.Handlers));
      assert(typeof info.LastTickedEpochIndex === 'number');
    });

    it('should be able to get the total token supply', async () => {
      const tokenSupply = await io.getTokenSupply();
      assert.ok(tokenSupply);
    });

    it('should be able to get first set of arns records', async () => {
      const records = await io.getArNSRecords();
      assert.ok(records);
      assert(records.limit === 100);
      assert(records.sortOrder === 'desc');
      assert(records.sortBy === 'startTimestamp');
      assert(typeof records.totalItems === 'number');
      assert(typeof records.sortBy === 'string');
      assert(typeof records.sortOrder === 'string');
      assert(typeof records.limit === 'number');
      assert(typeof records.hasMore === 'boolean');
      if (records.nextCursor) {
        assert(typeof records.nextCursor === 'string');
      }
      assert(Array.isArray(records.items));
      records.items.forEach((record) => {
        assert(typeof record.processId === 'string');
        assert(typeof record.name === 'string');
        assert(typeof record.startTimestamp === 'number');
        assert(['lease', 'permabuy'].includes(record.type));
        assert(typeof record.undernameLimit === 'number');
      });
    });

    it('should be able to return a specific page of arns records', async () => {
      const records = await io.getArNSRecords({
        cursor: 'ardrive',
        limit: 5,
        sortOrder: 'desc',
        sortBy: 'name',
      });
      assert.ok(records);
      assert(records.limit === 5);
      assert(records.sortOrder === 'desc');
      assert(records.sortBy === 'name');
      assert(typeof records.totalItems === 'number');
      assert(typeof records.sortBy === 'string');
      assert(typeof records.sortOrder === 'string');
      assert(typeof records.limit === 'number');
      assert(typeof records.hasMore === 'boolean');
      if (records.nextCursor) {
        assert(typeof records.nextCursor === 'string');
      }
      assert(Array.isArray(records.items));
      records.items.forEach((record) => {
        assert(typeof record.processId === 'string');
        assert(typeof record.name === 'string');
        assert(typeof record.startTimestamp === 'number');
        assert(['lease', 'permabuy'].includes(record.type));
        assert(typeof record.undernameLimit === 'number');
      });
    });
    it('should be able to get a single arns record', async () => {
      const arns = await io.getArNSRecord({ name: 'ardrive' });
      assert.ok(arns);
    });

    it('should be able to get the current epoch', async () => {
      const epoch = await io.getCurrentEpoch();
      assert.ok(epoch);
    });

    it('should be able to get epoch-settings', async () => {
      const epochSettings = await io.getEpochSettings();
      assert.ok(epochSettings);
    });

    it('should be able to get reserved names', async () => {
      const reservedNames = await io.getArNSReservedNames();
      assert.ok(reservedNames);
    });

    it('should be able to get a single reserved name', async () => {
      const reservedNames = await io.getArNSReservedNames({ name: 'www ' });
      assert.ok(reservedNames);
    });

    it('should be able to get first page of gateways', async () => {
      const gateways = await io.getGateways();
      assert.ok(gateways);
      assert(gateways.limit === 100);
      assert(gateways.sortOrder === 'desc');
      assert(gateways.sortBy === 'startTimestamp');
      assert(typeof gateways.totalItems === 'number');
      assert(typeof gateways.sortBy === 'string');
      assert(typeof gateways.sortOrder === 'string');
      assert(typeof gateways.limit === 'number');
      assert(typeof gateways.hasMore === 'boolean');
      if (gateways.nextCursor) {
        assert(typeof gateways.nextCursor === 'string');
      }
      assert(Array.isArray(gateways.items));
      gateways.items.forEach((gateway) => {
        assert(typeof gateway.gatewayAddress === 'string');
        assert(typeof gateway.observerAddress === 'string');
        assert(typeof gateway.startTimestamp === 'number');
        assert(typeof gateway.operatorStake === 'number');
        assert(typeof gateway.totalDelegatedStake === 'number');
        assert(typeof gateway.settings === 'object');
        assert(typeof gateway.weights === 'object');
        assert(typeof gateway.weights.normalizedCompositeWeight === 'number');
        assert(typeof gateway.weights.compositeWeight === 'number');
        assert(typeof gateway.weights.stakeWeight === 'number');
        assert(typeof gateway.weights.tenureWeight === 'number');
        assert(typeof gateway.weights.observerRewardRatioWeight === 'number');
        assert(typeof gateway.weights.gatewayRewardRatioWeight === 'number');
      });
    });

    it('should be able to get a specific page of gateways', async () => {
      const gateways = await io.getGateways({
        cursor: 1000000,
        limit: 1,
        sortBy: 'operatorStake',
        sortOrder: 'desc',
      });
      assert.ok(gateways);
      assert(gateways.limit === 1);
      assert(gateways.sortOrder === 'desc');
      assert(gateways.sortBy === 'operatorStake');
      assert(typeof gateways.totalItems === 'number');
      assert(typeof gateways.sortBy === 'string');
      assert(typeof gateways.sortOrder === 'string');
      assert(typeof gateways.limit === 'number');
      assert(typeof gateways.hasMore === 'boolean');
      if (gateways.nextCursor) {
        assert(typeof gateways.nextCursor === 'string');
      }
      assert(Array.isArray(gateways.items));
      gateways.items.forEach((gateway) => {
        assert(typeof gateway.gatewayAddress === 'string');
        assert(typeof gateway.observerAddress === 'string');
        assert(typeof gateway.startTimestamp === 'number');
        assert(typeof gateway.operatorStake === 'number');
        assert(typeof gateway.totalDelegatedStake === 'number');
        assert(typeof gateway.settings === 'object');
        assert(typeof gateway.weights === 'object');
        assert(typeof gateway.weights.normalizedCompositeWeight === 'number');
        assert(typeof gateway.weights.compositeWeight === 'number');
        assert(typeof gateway.weights.stakeWeight === 'number');
        assert(typeof gateway.weights.tenureWeight === 'number');
        assert(typeof gateway.weights.observerRewardRatioWeight === 'number');
        assert(typeof gateway.weights.gatewayRewardRatioWeight === 'number');
      });
    });

    it('should be able to get a single gateway', async () => {
      const gateways = await io.getGateway({
        address: 'QGWqtJdLLgm2ehFWiiPzMaoFLD50CnGuzZIPEdoDRGQ',
      });
      assert.ok(gateways);
    });

    it('should be able to get balances, defaulting to first page', async () => {
      const balances = await io.getBalances();
      assert.ok(balances);
      assert(balances.limit === 100);
      assert(balances.sortOrder === 'desc');
      assert(balances.sortBy === 'balance');
      assert(typeof balances.totalItems === 'number');
      assert(typeof balances.sortBy === 'string');
      assert(typeof balances.sortOrder === 'string');
      assert(typeof balances.limit === 'number');
      assert(typeof balances.hasMore === 'boolean');
      if (balances.nextCursor) {
        assert(typeof gateways.nextCursor === 'string');
      }
      assert(Array.isArray(balances.items));
      balances.items.forEach((wallet) => {
        assert(typeof wallet.address === 'string');
        assert(typeof wallet.balance === 'number');
      });
    });

    it('should be able to get balances of a specific to first page', async () => {
      const balances = await io.getBalances({
        cursor: 1000000,
        limit: 1,
        sortBy: 'address',
        sortOrder: 'asc',
      });
      assert.ok(balances);
      assert(balances.limit === 1);
      assert(balances.sortOrder === 'asc');
      assert(balances.sortBy === 'address');
      assert(typeof balances.totalItems === 'number');
      assert(typeof balances.sortBy === 'string');
      assert(typeof balances.sortOrder === 'string');
      assert(typeof balances.limit === 'number');
      assert(typeof balances.hasMore === 'boolean');
      if (balances.nextCursor) {
        assert(typeof balances.nextCursor === 'string');
      }
      assert(Array.isArray(balances.items));
      balances.items.forEach((wallet) => {
        assert(typeof wallet.address === 'string');
        assert(typeof wallet.balance === 'number');
      });
    });

    it('should be able to get a single balance', async () => {
      const balances = await io.getBalance({
        address: 'QGWqtJdLLgm2ehFWiiPzMaoFLD50CnGuzZIPEdoDRGQ',
      });
      assert.ok(balances);
    });

    it('should be able to get prescribed names', async () => {
      const prescribedNames = await io.getPrescribedNames();
      assert.ok(prescribedNames);
    });

    it('should return the prescribed observers for a given epoch', async () => {
      const observers = await io.getPrescribedObservers();
      assert.ok(observers);
      for (const observer of observers) {
        assert(typeof observer.gatewayAddress === 'string');
        assert(typeof observer.observerAddress === 'string');
        assert(typeof observer.stake === 'number');
        assert(typeof observer.startTimestamp === 'number');
        assert(typeof observer.stakeWeight === 'number');
        assert(typeof observer.tenureWeight === 'number');
        assert(typeof observer.gatewayRewardRatioWeight === 'number');
        assert(typeof observer.observerRewardRatioWeight === 'number');
        assert(typeof observer.compositeWeight === 'number');
      }
    });

    it('should be able to get token cost for leasing a name', async () => {
      const tokenCost = await io.getTokenCost({
        intent: 'Buy-Record',
        name: 'new-name',
        years: 1,
      });
      assert.ok(tokenCost);
    });

    it('should be able to get token cost for buying a name name', async () => {
      const tokenCost = await io.getTokenCost({
        intent: 'Buy-Record',
        name: 'new-name',
        type: 'permabuy',
      });
      assert.ok(tokenCost);
    });

    it('should be able to get registration fees', async () => {
      const registrationFees = await io.getRegistrationFees();
      assert(registrationFees);
      assert.equal(Object.keys(registrationFees).length, 51);
      for (const nameLength of Object.keys(registrationFees)) {
        // assert lease is length of 5
        assert(registrationFees[nameLength]['lease']['1'] > 0);
        assert(registrationFees[nameLength]['lease']['2'] > 0);
        assert(registrationFees[nameLength]['lease']['3'] > 0);
        assert(registrationFees[nameLength]['lease']['4'] > 0);
        assert(registrationFees[nameLength]['lease']['5'] > 0);
        assert(registrationFees[nameLength]['permabuy'] > 0);
      }
    });

    it('should be able to create IOWriteable with valid signers', async () => {
      for (const signer of signers) {
        const io = IO.init({ signer });

        assert(io instanceof IOWriteable);
      }
    });
  });

<<<<<<< HEAD
  describe('ANTRegistry', async () => {
    const registry = ANTRegistry.init();
    const address = '7waR8v4STuwPnTck1zFVkQqJh5K9q9Zik4Y5-5dV7nk';

    it('should retrieve ids from registry', async () => {
      const affiliatedAnts = await registry.accessControlList({ address });
      assert(Array.isArray(affiliatedAnts.Owned));
      assert(Array.isArray(affiliatedAnts.Controlled));
    });
=======
  it('should be able to get current epoch distributions', async () => {
    const distributions = await io.getDistributions();
    assert.ok(distributions);
  });

  it('should be able to get epoch distributions at a specific epoch', async () => {
    const distributions = await io.getDistributions({ epochIndex: 0 });
    assert.ok(distributions);
  });

  it('should be able to get current epoch observations', async () => {
    const observations = await io.getObservations();
    assert.ok(observations);
  });

  it('should be able to get epoch observations at a specific epoch', async () => {
    const observations = await io.getObservations({ epochIndex: 0 });
    assert.ok(observations);
  });

  it('should be able to get current demand factor', async () => {
    const demandFactor = await io.getDemandFactor();
    assert.ok(demandFactor);
  });

  it('should be able to create IOWriteable with valid signers', async () => {
    for (const signer of signers) {
      const io = IO.init({ signer });
>>>>>>> 7eaa5048

    it('should be able to create AoANTRegistryWriteable with valid signers', async () => {
      for (const signer of signers) {
        const registry = ANTRegistry.init({
          signer,
        });
        assert(registry instanceof AoANTRegistryWriteable);
      }
    });
  });

  describe('ANT', async () => {
    const processId = 'aWI_dq1JH7facsulLuas1X3l5dkKuWtixcZDYMw9mpg';
    const ant = ANT.init({
      processId,
    });

    it('should be able to create ANTWriteable with valid signers', async () => {
      for (const signer of signers) {
        const writeable = ANT.init({
          processId,
          signer,
        });

        assert(writeable instanceof AoANTWriteable);
      }
    });

    it('should be able to get ANT info', async () => {
      const info = await ant.getInfo({ processId });
      assert.ok(info);
    });

    it('should be able to get the ANT records', async () => {
      const records = await ant.getRecords({ processId });
      assert.ok(records);
    });

    it('should be able to get a @ record from the ANT', async () => {
      const record = await ant.getRecord({ undername: '@' });
      assert.ok(record);
    });

    it('should be able to get the ANT owner', async () => {
      const owner = await ant.getOwner();
      assert.ok(owner);
    });

    it('should be able to get the ANT name', async () => {
      const name = await ant.getName();
      assert.ok(name);
    });

    it('should be able to get the ANT ticker', async () => {
      const ticker = await ant.getTicker();
      assert.ok(ticker);
    });

    it('should be able to get the ANT controllers', async () => {
      const controllers = await ant.getControllers();
      assert.ok(controllers);
    });

    it('should be able to get the ANT state', async () => {
      const state = await ant.getState();
      assert.ok(state);
    });

    it('should be able to get the ANT balance for an address', async () => {
      const balance = await ant.getBalance({
        address: '"7waR8v4STuwPnTck1zFVkQqJh5K9q9Zik4Y5-5dV7nk',
      });
      assert.notEqual(balance, undefined);
    });

    it('should be able to get the ANT balances', async () => {
      const balances = await ant.getBalances();
      assert.ok(balances);
    });
  });

  describe('ArNSResolver', async () => {
    const resolver = new ArNSResolver({
      io,
    });

    it('should return the resolution data for a given name', async () => {
      const name = 'ardrive';
      const record = await io.getArNSRecord({ name });
      const resolvedName = await resolver.resolveArNSName({
        name: name,
      });
      assert.ok(resolvedName);
      assert.ok(resolvedName.processId === record.processId);
      assert.ok(resolvedName.name === name);
      assert.ok(resolvedName.transactionId);
    });

    it('should return the list of names associated with to a transaction id', async () => {
      const name = 'ardrive';
      const resolvedName = await resolver.resolveArNSName({
        name: name,
      });
      const associatedNames = await resolver.lookupAssociatedArNSNames({
        txId: resolvedName.transactionId,
      });
      assert.ok(associatedNames);
      assert.ok(associatedNames.length > 0);
      assert.ok(associatedNames.includes(name));
    });
  });
});<|MERGE_RESOLUTION|>--- conflicted
+++ resolved
@@ -346,7 +346,7 @@
     });
   });
 
-<<<<<<< HEAD
+
   describe('ANTRegistry', async () => {
     const registry = ANTRegistry.init();
     const address = '7waR8v4STuwPnTck1zFVkQqJh5K9q9Zik4Y5-5dV7nk';
@@ -356,7 +356,7 @@
       assert(Array.isArray(affiliatedAnts.Owned));
       assert(Array.isArray(affiliatedAnts.Controlled));
     });
-=======
+
   it('should be able to get current epoch distributions', async () => {
     const distributions = await io.getDistributions();
     assert.ok(distributions);
@@ -384,17 +384,11 @@
 
   it('should be able to create IOWriteable with valid signers', async () => {
     for (const signer of signers) {
-      const io = IO.init({ signer });
->>>>>>> 7eaa5048
-
-    it('should be able to create AoANTRegistryWriteable with valid signers', async () => {
-      for (const signer of signers) {
-        const registry = ANTRegistry.init({
-          signer,
-        });
-        assert(registry instanceof AoANTRegistryWriteable);
-      }
-    });
+      const registry = ANTRegistry.init({
+        signer,
+      });
+      assert(registry instanceof AoANTRegistryWriteable);
+    }
   });
 
   describe('ANT', async () => {
