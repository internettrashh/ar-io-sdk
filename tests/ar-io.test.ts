import { ArIO } from '../src/common/ar-io.js';
import { RemoteContract } from '../src/common/contracts/remote-contract.js';
import { ARNS_DEVNET_REGISTRY_TX } from '../src/constants.js';
import { ArIOState } from '../src/contract-state.js';
import { SmartWeaveSortKey } from '../src/utils/smartweave.js';

const gatewayAddress = '1H7WZIWhzwTH9FIcnuMqYkTsoyv1OTfGa_amvuYwrgo';
const domain = 'ar-io';
const evaluateToBlockHeight = 1377100;
const evaluateToSortKey = new SmartWeaveSortKey(
  '000001376946,0000000000000,18d52956c8e13ae1f557b4e67f6f298b8ffd2a5cd96e42ec24ca649b7401510f',
);
describe('ArIO Client', () => {
  const arIO = new ArIO({
    contract: new RemoteContract<ArIOState>({
      url: process.env.REMOTE_CACHE_URL || 'http://localhost:3000',
      contractTxId: ARNS_DEVNET_REGISTRY_TX,
    }),
  });
  it('should create a custom ArIO client', () => {
    expect(arIO).toBeInstanceOf(ArIO);
  });

  it('should should return undefined for non existent gateway', async () => {
    const nonExistent = await arIO.getGateway({
      address: 'some-address',
    });
    expect(nonExistent).toEqual(undefined);
  });

  it('should return gateways at a given block height', async () => {
    const gateway = await arIO.getGateway({
      address: gatewayAddress,
      evaluationOptions: { evalTo: { blockHeight: evaluateToBlockHeight } },
    });
    expect(gateway).toBeDefined();
  });

  it('should return gateways at a given sort key', async () => {
    const gateway = await arIO.getGateway({
      address: gatewayAddress,
      evaluationOptions: { evalTo: { sortKey: evaluateToSortKey.toString() } },
    });
    expect(gateway).toBeDefined();
  });

  it('should return gateways at a given block height', async () => {
    const gateways = await arIO.getGateways({
      evaluationOptions: { evalTo: { blockHeight: evaluateToBlockHeight } },
    });
    expect(gateways[gatewayAddress]).toBeDefined();
  });

  it('should return gateways at a given sort key', async () => {
    const gateways = await arIO.getGateways({
      evaluationOptions: { evalTo: { sortKey: evaluateToSortKey.toString() } },
    });
    expect(gateways[gatewayAddress]).toBeDefined();
  });

  it('should return the record for an existing domain', async () => {
    const record = await arIO.getArNSRecord({ domain });
    expect(record).toBeDefined();
  });

  it('should throw return undefined for a non existent record', async () => {
    const nonExistent = await arIO.getArNSRecord({
      domain: 'some-domain',
    });
    expect(nonExistent).toEqual(undefined);
  });

  it('should fetch all records', async () => {
    const records = await arIO.getArNSRecords();
    expect(records).toBeDefined();
  });

  it('should return record at a given block height', async () => {
    const currentRecord = await arIO.getArNSRecord({
      domain,
      evaluationOptions: {
        evalTo: { blockHeight: evaluateToBlockHeight + 1 },
      },
    });
    expect(currentRecord).toBeDefined();
  });

  it('should return record at a given sort key', async () => {
    const record = await arIO.getArNSRecord({
      domain,
      evaluationOptions: {
        evalTo: { sortKey: evaluateToSortKey.toString() },
      },
    });
    expect(record).toBeDefined();
  });

  it('should return records at a given block height', async () => {
    const records = await arIO.getArNSRecords({
      evaluationOptions: {
        evalTo: { blockHeight: evaluateToBlockHeight },
      },
    });
    expect(records[domain]).toBeDefined();
  });

  it('should return records at a given sort key', async () => {
    const records = await arIO.getArNSRecords({
      evaluationOptions: {
        evalTo: { sortKey: evaluateToSortKey.toString() },
      },
    });
    expect(records[domain]).toBeDefined();
  });

  it('should return the current epoch information', async () => {
    const epoch = await arIO.getCurrentEpoch();
    expect(epoch).toBeDefined();
    expect(epoch.epochStartHeight).toBeDefined();
    expect(epoch.epochBlockLength).toBeDefined();
    expect(epoch.epochDistributionHeight).toBeDefined();
    expect(epoch.epochEndHeight).toBeDefined();
    expect(epoch.epochPeriod).toBeDefined();
    expect(epoch.epochZeroStartHeight).toBeDefined();
  });

  it('should return the current epoch information when evaluated at a given block height', async () => {
    const epoch = await arIO.getCurrentEpoch({
      evaluationOptions: { evalTo: { blockHeight: evaluateToBlockHeight } },
    });
    expect(epoch).toBeDefined();
    expect(epoch.epochStartHeight).toBeDefined();
    expect(epoch.epochBlockLength).toBeDefined();
    expect(epoch.epochDistributionHeight).toBeDefined();
    expect(epoch.epochEndHeight).toBeDefined();
    expect(epoch.epochPeriod).toBeDefined();
    expect(epoch.epochZeroStartHeight).toBeDefined();
  });

  it('should return the epoch information at a given block height', async () => {
    const epoch = await arIO.getEpoch({
      blockHeight: evaluateToBlockHeight,
    });
    expect(epoch).toBeDefined();
    expect(epoch.epochStartHeight).toBeDefined();
    expect(epoch.epochBlockLength).toBeDefined();
    expect(epoch.epochDistributionHeight).toBeDefined();
    expect(epoch.epochEndHeight).toBeDefined();
    expect(epoch.epochPeriod).toBeDefined();
    expect(epoch.epochZeroStartHeight).toBeDefined();
  });

<<<<<<< HEAD
  it('should return observation information', async () => {
    const observations = await arIO.getObservations();
    const observation = await arIO.getObservations({
      epochStartHeight: parseInt(Object.keys(observations)[0]),
    });
    expect(observations).toBeDefined();
    expect(observation).toBeDefined();
  });

  it('should get the observation information at a given block height', async () => {
    const observations = await arIO.getObservations({
      evaluationOptions: { evalTo: { blockHeight: evaluateToBlockHeight } },
    });
    expect(observations).toBeDefined();
  });

  it('should return observations at a sortkey', async () => {
    const observations = await arIO.getObservations({
      evaluationOptions: { evalTo: { sortKey: evaluateToSortKey.toString() } },
    });
    expect(observations).toBeDefined();
  });

  it('should return distributions', async () => {
    const distributions = await arIO.getDistributions();
    expect(distributions).toBeDefined();
  });

  it('should return distributions at a blockheight', async () => {
    const distributions = await arIO.getDistributions({
      evaluationOptions: { evalTo: { blockHeight: evaluateToBlockHeight } },
    });
    expect(distributions).toBeDefined();
  });
  it('should return distributions at a sortkey', async () => {
    const distributions = await arIO.getDistributions({
      evaluationOptions: { evalTo: { sortKey: evaluateToSortKey.toString() } },
    });
    expect(distributions).toBeDefined();
  });
=======
  it('should return the prescribed observers for the current epoch', async () => {
    const observers = await arIO.getPrescribedObservers();
    expect(observers).toBeDefined();
    for (const observer of observers) {
      expect(observer.gatewayAddress).toBeDefined();
      expect(observer.observerAddress).toBeDefined();
      expect(observer.stake).toBeDefined();
      expect(observer.start).toBeDefined();
      expect(observer.stakeWeight).toBeDefined();
      expect(observer.tenureWeight).toBeDefined();
      expect(observer.gatewayRewardRatioWeight).toBeDefined();
      expect(observer.observerRewardRatioWeight).toBeDefined();
      expect(observer.compositeWeight).toBeDefined();
      expect(observer.normalizedCompositeWeight).toBeDefined();
    }
  });

  it.each([
    [{ sortKey: evaluateToSortKey.toString() }],
    [{ blockHeight: evaluateToBlockHeight }],
  ])(
    `should return the prescribed observers for provided evaluation options: ${JSON.stringify('%s')}`,
    async (evalTo) => {
      const observers = await arIO.getPrescribedObservers({
        evaluationOptions: { evalTo },
      });
      expect(observers).toBeDefined();
      for (const observer of observers) {
        expect(observer.gatewayAddress).toBeDefined();
        expect(observer.observerAddress).toBeDefined();
        expect(observer.stake).toBeDefined();
        expect(observer.start).toBeDefined();
        expect(observer.stakeWeight).toBeDefined();
        expect(observer.tenureWeight).toBeDefined();
        expect(observer.gatewayRewardRatioWeight).toBeDefined();
        expect(observer.observerRewardRatioWeight).toBeDefined();
        expect(observer.compositeWeight).toBeDefined();
        expect(observer.normalizedCompositeWeight).toBeDefined();
      }
    },
  );
>>>>>>> 60804658
});<|MERGE_RESOLUTION|>--- conflicted
+++ resolved
@@ -150,48 +150,6 @@
     expect(epoch.epochZeroStartHeight).toBeDefined();
   });
 
-<<<<<<< HEAD
-  it('should return observation information', async () => {
-    const observations = await arIO.getObservations();
-    const observation = await arIO.getObservations({
-      epochStartHeight: parseInt(Object.keys(observations)[0]),
-    });
-    expect(observations).toBeDefined();
-    expect(observation).toBeDefined();
-  });
-
-  it('should get the observation information at a given block height', async () => {
-    const observations = await arIO.getObservations({
-      evaluationOptions: { evalTo: { blockHeight: evaluateToBlockHeight } },
-    });
-    expect(observations).toBeDefined();
-  });
-
-  it('should return observations at a sortkey', async () => {
-    const observations = await arIO.getObservations({
-      evaluationOptions: { evalTo: { sortKey: evaluateToSortKey.toString() } },
-    });
-    expect(observations).toBeDefined();
-  });
-
-  it('should return distributions', async () => {
-    const distributions = await arIO.getDistributions();
-    expect(distributions).toBeDefined();
-  });
-
-  it('should return distributions at a blockheight', async () => {
-    const distributions = await arIO.getDistributions({
-      evaluationOptions: { evalTo: { blockHeight: evaluateToBlockHeight } },
-    });
-    expect(distributions).toBeDefined();
-  });
-  it('should return distributions at a sortkey', async () => {
-    const distributions = await arIO.getDistributions({
-      evaluationOptions: { evalTo: { sortKey: evaluateToSortKey.toString() } },
-    });
-    expect(distributions).toBeDefined();
-  });
-=======
   it('should return the prescribed observers for the current epoch', async () => {
     const observers = await arIO.getPrescribedObservers();
     expect(observers).toBeDefined();
@@ -233,5 +191,45 @@
       }
     },
   );
->>>>>>> 60804658
+
+  it('should return observation information', async () => {
+    const observations = await arIO.getObservations();
+    const observation = await arIO.getObservations({
+      epochStartHeight: parseInt(Object.keys(observations)[0]),
+    });
+    expect(observations).toBeDefined();
+    expect(observation).toBeDefined();
+  });
+
+  it('should get the observation information at a given block height', async () => {
+    const observations = await arIO.getObservations({
+      evaluationOptions: { evalTo: { blockHeight: evaluateToBlockHeight } },
+    });
+    expect(observations).toBeDefined();
+  });
+
+  it('should return observations at a sortkey', async () => {
+    const observations = await arIO.getObservations({
+      evaluationOptions: { evalTo: { sortKey: evaluateToSortKey.toString() } },
+    });
+    expect(observations).toBeDefined();
+  });
+
+  it('should return distributions', async () => {
+    const distributions = await arIO.getDistributions();
+    expect(distributions).toBeDefined();
+  });
+
+  it('should return distributions at a blockheight', async () => {
+    const distributions = await arIO.getDistributions({
+      evaluationOptions: { evalTo: { blockHeight: evaluateToBlockHeight } },
+    });
+    expect(distributions).toBeDefined();
+  });
+  it('should return distributions at a sortkey', async () => {
+    const distributions = await arIO.getDistributions({
+      evaluationOptions: { evalTo: { sortKey: evaluateToSortKey.toString() } },
+    });
+    expect(distributions).toBeDefined();
+  });
 });