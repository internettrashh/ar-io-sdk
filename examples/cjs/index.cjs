<<<<<<< HEAD
const {
  IO,
  ioDevnetProcessId,
  spawnANT,
  evolveANT,
  ArweaveSigner,
  ANT_LUA_ID,
} = require('@ar.io/sdk');
const Arweave = require('arweave');
=======
const { IO, ioDevnetProcessId, Logger } = require('@ar.io/sdk');
>>>>>>> 8460699c

(async () => {
  // set the log level for the SDK
  Logger.default.setLogLevel('info');

  const arIO = IO.init();
  // testnet gateways
  const testnetGateways = await arIO.getGateways();
  const protocolBalance = await arIO.getBalance({
    address: ioDevnetProcessId,
  });
  const ardriveRecord = await arIO.getArNSRecord({ name: 'ardrive' });
  const allRecords = await arIO.getArNSRecords();
  const oldEpoch = await arIO.getEpoch({
    epochIndex: 0,
  });
  const epoch = await arIO.getCurrentEpoch();
  const observations = await arIO.getObservations();
  const observation = await arIO.getObservations({ epochIndex: 0 });
  const distributions = await arIO.getDistributions();

  const arweave = Arweave.init({
    host: 'arweave.net',
    port: 443,
    protocol: 'https',
  });

  const jwk = await arweave.wallets.generate();

  const processId = await spawnANT({
    signer: new ArweaveSigner(jwk),
  });

  await evolveANT({
    processId,
    signer: new ArweaveSigner(jwk),
    luaCodeTxId: '40ehDFzeiOjirz2V7R7mn33D3W97-j_nOJ3pc4b2JXs',
  });

  console.dir(
    {
      processId,
      evolveId,
      testnetGateways,
      ardriveRecord,
      protocolBalance,
      arnsStats: {
        'registered domains': Object.keys(allRecords).length,
        ardrive: allRecords.ardrive,
      },
      oldEpoch,
      epoch,
      observations,
      observation,
      distributions,
    },
    { depth: 2 },
  );
})();<|MERGE_RESOLUTION|>--- conflicted
+++ resolved
@@ -1,16 +1,13 @@
-<<<<<<< HEAD
 const {
   IO,
   ioDevnetProcessId,
+  Logger,
   spawnANT,
   evolveANT,
   ArweaveSigner,
   ANT_LUA_ID,
 } = require('@ar.io/sdk');
 const Arweave = require('arweave');
-=======
-const { IO, ioDevnetProcessId, Logger } = require('@ar.io/sdk');
->>>>>>> 8460699c
 
 (async () => {
   // set the log level for the SDK
