--- conflicted
+++ resolved
@@ -1,19 +1,14 @@
-<<<<<<< HEAD
 import {
-  AoArNSNameData,
+  ANT,
   AoArNSNameDataWithName,
   AoAuction,
   AoAuctionPriceData,
-  AoGateway,
   AoGatewayWithAddress,
   AoWeightedObserver,
   IO,
   IO_DEVNET_PROCESS_ID,
   PaginationResult,
 } from '@ar.io/sdk/web';
-=======
-import { ANT } from '@ar.io/sdk/web';
->>>>>>> 06cc43d3
 import { useEffect, useState } from 'react';
 import {
   Label,
@@ -28,17 +23,12 @@
 
 import './App.css';
 
-<<<<<<< HEAD
 const io = IO.init({ processId: IO_DEVNET_PROCESS_ID });
 
 type AuctionWithPrices = AoAuction & {
   prices: { timestamp: string; price: number }[];
   currentPrice: number;
 };
-=======
-const processId = 'U2dlP4DMMZFO82tWzcDfcgNGq5aGYY6CU84oeHAfNHE';
-const antContract = ANT.init({ processId });
->>>>>>> 06cc43d3
 
 function App() {
   const [auctions, setAuctions] = useState<AoAuction[]>([]);
@@ -54,7 +44,6 @@
   >([]);
 
   useEffect(() => {
-<<<<<<< HEAD
     // fetch first page of arns names
     io.getArNSRecords({ limit: 10 }).then(
       (page: PaginationResult<AoArNSNameDataWithName>) => {
@@ -108,17 +97,6 @@
     io.getPrescribedObservers().then((observers: AoWeightedObserver[]) => {
       setPrescribedObservers(observers);
     });
-=======
-    antContract
-      .getState()
-      .then((state: any) => {
-        setContract(`\`\`\`json\n${JSON.stringify(state, null, 2)}`);
-      })
-      .catch((error: unknown) => {
-        console.error(error);
-        setContract('Error loading contract state');
-      });
->>>>>>> 06cc43d3
   }, []);
 
   return (
