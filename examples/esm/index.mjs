--- conflicted
+++ resolved
@@ -1,7 +1,6 @@
 import { ArNSNameEmitter } from '@ar.io/sdk';
 
 (async () => {
-<<<<<<< HEAD
   const arIO = IO.init({
     processId: ioDevnetProcessId,
   });
@@ -9,8 +8,6 @@
   let idsChecked = 0;
   let percent = 0;
   let lastPercent = 0;
-=======
->>>>>>> 7c170beb
   const address = 'ZjmB2vEUlHlJ7-rgJkYP09N5IzLPhJyStVrK5u9dDEo';
   const processEmitter = new ArNSNameEmitter();
   processEmitter.on('error', console.error);
@@ -21,7 +18,6 @@
       Date.now(),
     ),
   );
-<<<<<<< HEAD
   processEmitter.on('progress', (idIndex, totalIds) => {
     idCount = totalIds;
     idsChecked++;
@@ -39,11 +35,4 @@
   processEmitter
     .fetchProcessesOwnedByWallet({ address })
     .then(() => console.log(`Fetched ${idCount} process ids`));
-=======
-  processEmitter.on('done', () => console.log('Finished fetching processes'));
-  // kick off the retrieval of ants owned by a process
-  processEmitter.fetchProcessesOwnedByWallet({ address }).then(() => {
-    console.log('Finished fetching processes');
-  });
->>>>>>> 7c170beb
 })();