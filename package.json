{
  "name": "@ar.io/sdk",
<<<<<<< HEAD
  "version": "3.5.0-alpha.7",
=======
  "version": "3.5.0",
>>>>>>> b5b7387a
  "repository": {
    "type": "git",
    "url": "git+https://github.com/ar-io/ar-io-sdk.git"
  },
  "main": "./lib/cjs/node/index.js",
  "module": "./lib/esm/node/index.js",
  "types": "./lib/types/node/index.d.ts",
  "browser": "./bundles/web.bundle.min.js",
  "type": "module",
  "engines": {
    "node": ">=18"
  },
  "license": "Apache-2.0",
  "files": [
    "lib",
    "bundles",
    "LICENSE",
    "README.md",
    "package.json"
  ],
  "publishConfig": {
    "access": "public"
  },
  "author": {
    "name": "Permanent Data Solutions Inc",
    "email": "info@ar.io",
    "website": "https://ar.io"
  },
  "keywords": [
    "arweave",
    "ar",
    "blockchain",
    "ar.io",
    "ao"
  ],
  "exports": {
    ".": {
      "import": "./lib/esm/node/index.js",
      "require": "./lib/cjs/node/index.js",
      "types": "./lib/types/node/index.d.ts",
      "browser": "./bundles/web.bundle.min.js"
    },
    "./node": {
      "import": "./lib/esm/node/index.js",
      "require": "./lib/cjs/node/index.js",
      "types": "./lib/types/node/index.d.ts"
    },
    "./web": {
      "import": "./lib/esm/web/index.js",
      "require": "./lib/cjs/web/index.js",
      "types": "./lib/types/web/index.d.ts",
      "browser": "./bundles/web.bundle.min.js"
    }
  },
  "bin": {
    "ar.io": "./lib/esm/cli/cli.js"
  },
  "scripts": {
    "build:web": "node bundle.mjs",
    "build:esm": "yarn tsc -p tsconfig.json",
    "build:cjs": "yarn tsc -p tsconfig.cjs.json && echo \"{\\\"type\\\": \\\"commonjs\\\"}\" > lib/cjs/package.json",
    "build": "yarn clean && yarn build:web && yarn build:esm && yarn build:cjs",
    "clean": "rimraf [ lib bundles coverage tests/contracts tests/wallets ]",
    "lint": "eslint src",
    "lint:fix": "eslint src --fix",
    "format": "prettier --check .",
    "format:fix": "prettier --write .",
    "test": "yarn test:unit && yarn test:e2e",
    "test:cjs": "yarn build:cjs && yarn link && cd ./tests/e2e/cjs && yarn && yarn test",
    "test:esm": "yarn build:esm && yarn link && cd ./tests/e2e/esm && yarn && yarn test",
    "test:web": "yarn build:esm && yarn link && cd ./tests/e2e/web && yarn && yarn test",
    "test:unit": "NODE_OPTIONS=\"--import=./register.mjs\" node --test src/**/**.test.ts",
    "test:link": "yarn build && yarn link",
    "test:e2e": "yarn test:cjs && yarn test:esm && yarn test:web",
    "test:integration": "yarn build:esm && yarn link && cd ./tests/integration && yarn && yarn test",
    "prepare": "husky install",
    "docs:update": "markdown-toc-gen insert README.md",
    "example:esm": "cd examples/esm && yarn && node index.mjs",
    "example:cjs": "yarn build:cjs && yarn link && cd examples/cjs && yarn && node index.cjs",
    "example:web": "yarn build:web && http-server --port 8080 --host -o examples/web",
    "example:vite": "yarn build:esm && yarn link && cd examples/vite && yarn && yarn start"
  },
  "devDependencies": {
    "@commitlint/cli": "^17.1.2",
    "@commitlint/config-conventional": "^17.1.0",
    "@esbuild-plugins/node-modules-polyfill": "^0.2.2",
    "@semantic-release/changelog": "^6.0.3",
    "@semantic-release/exec": "^6.0.3",
    "@semantic-release/git": "^10.0.1",
    "@semantic-release/npm": "^11.0.3",
    "@trivago/prettier-plugin-sort-imports": "^4.2.0",
    "@types/node": "^20.12.12",
    "@types/prompts": "^2.4.9",
    "@types/sinon": "^10.0.15",
    "@typescript-eslint/eslint-plugin": "^5.62.0",
    "@typescript-eslint/parser": "^6.4.0",
    "arconnect": "^1.0.3",
    "dotenv": "^16.4.5",
    "dotenv-cli": "^7.4.2",
    "esbuild": "^0.19.2",
    "esbuild-plugin-polyfill-node": "^0.3.0",
    "eslint": "^8.47.0",
    "eslint-config-prettier": "^9.0.0",
    "eslint-config-standard-with-typescript": "^37.0.0",
    "eslint-plugin-header": "^3.1.1",
    "eslint-plugin-import": "^2.28.0",
    "eslint-plugin-n": "^16.0.1",
    "eslint-plugin-prettier": "^5.0.0",
    "eslint-plugin-promise": "^6.1.1",
    "http-server": "^14.1.1",
    "husky": "^8.0.3",
    "lint-staged": "^15.2.2",
    "markdown-toc-gen": "^1.0.1",
    "nock": "^13.5.5",
    "prettier": "^3.0.2",
    "rimraf": "^5.0.1",
    "semantic-release": "^21.0.7",
    "sinon": "^15.2.0",
    "testcontainers": "^10.13.1",
    "ts-node": "^10.9.2",
    "typescript": "^5.1.6",
    "vite-plugin-node-polyfills": "^0.22.0"
  },
  "dependencies": {
    "@dha-team/arbundles": "^1.0.1",
    "@permaweb/aoconnect": "^0.0.57",
    "arweave": "1.15.5",
    "axios": "1.7.9",
    "axios-retry": "^4.3.0",
    "commander": "^12.1.0",
    "eventemitter3": "^5.0.1",
    "plimit-lit": "^3.0.1",
    "prompts": "^2.4.2",
    "winston": "^3.13.0",
    "zod": "^3.23.8"
  },
  "lint-staged": {
    "**/*.{ts,js,mjs,cjs,md,json}": [
      "prettier --write ."
    ],
    "**/README.md": [
      "markdown-toc-gen insert"
    ]
  }
}<|MERGE_RESOLUTION|>--- conflicted
+++ resolved
@@ -1,10 +1,6 @@
 {
   "name": "@ar.io/sdk",
-<<<<<<< HEAD
-  "version": "3.5.0-alpha.7",
-=======
   "version": "3.5.0",
->>>>>>> b5b7387a
   "repository": {
     "type": "git",
     "url": "git+https://github.com/ar-io/ar-io-sdk.git"
