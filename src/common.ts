/**
 * Copyright (C) 2022-2024 Permanent Data Solutions, Inc. All Rights Reserved.
 *
 * This program is free software: you can redistribute it and/or modify
 * it under the terms of the GNU Affero General Public License as published by
 * the Free Software Foundation, either version 3 of the License, or
 * (at your option) any later version.
 *
 * This program is distributed in the hope that it will be useful,
 * but WITHOUT ANY WARRANTY; without even the implied warranty of
 * MERCHANTABILITY or FITNESS FOR A PARTICULAR PURPOSE.  See the
 * GNU Affero General Public License for more details.
 *
 * You should have received a copy of the GNU Affero General Public License
 * along with this program.  If not, see <http://www.gnu.org/licenses/>.
 */
import { ArconnectSigner, ArweaveSigner } from 'arbundles';
import { GQLNodeInterface, Transaction } from 'warp-contracts';

<<<<<<< HEAD
import { AOProcess, RemoteContract, WarpContract } from './common/index.js';
=======
import { RemoteContract, WarpContract } from './common/index.js';
import { IOContractInteractionsWithIOFees } from './contract-state.js';
>>>>>>> 4481129e
import {
  ANTRecord,
  ANTState,
  AllowedProtocols,
  AoEpochData,
  AoGateway,
  ArNSAuctionData,
  ArNSNameData,
  ArNSReservedNameData,
  DENOMINATIONS,
  EpochDistributionData,
  Gateway,
  GatewayConnectionSettings,
  GatewayMetadata,
  GatewayStakingSettings,
  Observations,
  RegistrationType,
  WeightedObserver,
} from './contract-state.js';
import { mIOToken } from './token.js';

export type BlockHeight = number;
export type SortKey = string;
export type WalletAddress = string;
export type TransactionId = string;

export type DataProtocolTransaction = Pick<
  GQLNodeInterface,
  'id' | 'tags' | 'data'
>;

// TODO: append this with other configuration options (e.g. local vs. remote evaluation)
export type ContractSigner = ArweaveSigner | ArconnectSigner;
export type WithSigner<T = NonNullable<unknown>> = {
  signer: ContractSigner;
} & T; // TODO: optionally allow JWK in place of signer
export type OptionalSigner<T = NonNullable<unknown>> = {
  signer?: ContractSigner;
} & T;
export type ContractConfiguration<T = NonNullable<unknown>> =
  | {
      contract?: WarpContract<T> | RemoteContract<T>;
    }
  | {
      contractTxId?: string;
    };

export type ProcessConfiguration<T = NonNullable<unknown>> =
  | {
      process: AOProcess<T>;
    }
  | {
      processId: string;
    };

export type EvaluationOptions = {
  evalTo?: { sortKey: SortKey } | { blockHeight: BlockHeight };
  // TODO: any other evaluation constraints
};

// combine evaluation parameters with read interaction inputs
export type EvaluationParameters<T = NonNullable<unknown>> = {
  evaluationOptions?: EvaluationOptions | Record<string, never> | undefined;
} & T;

export type ReadParameters<Input> = {
  functionName?: string;
  inputs?: Input;
  tags?: Array<{ name: string; value: string }>;
};

export type WriteOptions = {
  tags?: { name: string; value: string }[];
};

export type WriteParameters<Input> = WithSigner<
  Required<Omit<ReadParameters<Input>, 'tags'>>
>;

export interface BaseContract<T> {
  getState(params: EvaluationParameters): Promise<T>;
}

export interface ReadContract {
  readInteraction<Input, State>({
    functionName,
    inputs,
    evaluationOptions,
  }: EvaluationParameters<ReadParameters<Input>>): Promise<State>;
}

export interface AOContract {
  read<K>({ tags }): Promise<K>;
  send({ tags, data }): Promise<{ id: string }>;
}

export interface WriteContract {
  writeInteraction<Input>(
    { functionName, inputs }: WriteParameters<Input>,
    options?: WriteOptions,
  ): Promise<WriteInteractionResult>;
}

// TODO: extend with additional methods
export interface ArIOReadContract<T> extends BaseContract<T> {
  getGateway({
    address,
    evaluationOptions,
  }: EvaluationParameters<{ address: WalletAddress }>): Promise<
    Gateway | AoGateway | undefined
  >;
<<<<<<< HEAD
  getGateways({
    evaluationOptions,
  }: EvaluationParameters): Promise<
    Record<WalletAddress, Gateway | AoGateway> | Record<string, never>
  >;
=======
  getGateways(
    params?: EvaluationParameters,
  ): Promise<Record<WalletAddress, Gateway> | Record<string, never>>;
>>>>>>> 4481129e
  getBalance(
    params: { address: WalletAddress } & EvaluationOptions,
  ): Promise<number>;
  getBalances(
    params?: EvaluationParameters,
  ): Promise<Record<WalletAddress, number> | Record<string, never>>;
  getArNSRecord({
    domain,
    evaluationOptions,
  }: EvaluationParameters<{ domain: string }>): Promise<
    ArNSNameData | undefined
  >;
  getArNSRecords(
    params?: EvaluationParameters,
  ): Promise<Record<string, ArNSNameData> | Record<string, never>>;
  getArNSReservedNames(
    params?: EvaluationParameters,
  ): Promise<Record<string, ArNSReservedNameData> | Record<string, never>>;
  getArNSReservedName({
    domain,
    evaluationOptions,
  }: EvaluationParameters<{ domain: string }>): Promise<
    ArNSReservedNameData | undefined
  >;
  getEpoch({
    blockHeight,
    evaluationOptions,
  }: EvaluationParameters<{
    blockHeight: number;
  }>): Promise<EpochDistributionData>;
<<<<<<< HEAD
  getCurrentEpoch({
    evaluationOptions,
  }: EvaluationParameters): Promise<EpochDistributionData | AoEpochData>;
  getPrescribedObservers({
    evaluationOptions,
  }: EvaluationParameters): Promise<WeightedObserver[]>;
  getObservations({
    evaluationOptions,
  }: EvaluationParameters<{
    epochStartHeight?: number;
  }>): Promise<Observations>;
  getDistributions({
    evaluationOptions,
  }: EvaluationParameters): Promise<EpochDistributionData>;
  getAuctions({
    evaluationOptions,
  }: EvaluationParameters): Promise<Record<string, ArNSAuctionData>>;
=======
  getCurrentEpoch(
    params?: EvaluationParameters,
  ): Promise<EpochDistributionData>;
  getPrescribedObservers(
    params?: EvaluationParameters,
  ): Promise<WeightedObserver[]>;
  getObservations(params?: EvaluationParameters): Promise<Observations>;
  getDistributions(
    params?: EvaluationParameters,
  ): Promise<EpochDistributionData>;
  getAuctions(
    params?: EvaluationParameters,
  ): Promise<Record<string, ArNSAuctionData>>;
>>>>>>> 4481129e
  getAuction({
    domain,
    type,
    evaluationOptions,
  }: EvaluationParameters<{
    domain: string;
    type?: RegistrationType;
  }>): Promise<ArNSAuctionData>;
  getPriceForInteraction({
    interactionName,
    payload,
    evaluationOptions,
  }: EvaluationParameters<{
    interactionName: IOContractInteractionsWithIOFees;
    payload: object;
  }>): Promise<number>;
}

export interface ArIOWriteContract extends ArIOReadContract {
  // write interactions
  transfer(
    {
      target,
      qty,
      denomination,
    }: {
      target: WalletAddress;
      qty: number;
      denomination: DENOMINATIONS;
    },
    options?: WriteOptions,
  ): Promise<WriteInteractionResult>;
  joinNetwork(
    {
      qty,
      allowDelegatedStaking,
      delegateRewardShareRatio,
      fqdn,
      label,
      minDelegatedStake,
      note,
      port,
      properties,
      protocol,
      autoStake,
      observerWallet,
    }: JoinNetworkParams,
    options?: WriteOptions,
  ): Promise<WriteInteractionResult>;
  updateGatewaySettings(
    {
      allowDelegatedStaking,
      delegateRewardShareRatio,
      fqdn,
      label,
      minDelegatedStake,
      note,
      port,
      properties,
      protocol,
      autoStake,
      observerWallet,
    }: UpdateGatewaySettingsParams,
    options?: WriteOptions,
  ): Promise<WriteInteractionResult>;
  increaseOperatorStake(
    params: {
      qty: number | mIOToken;
    },
    options?: WriteOptions,
  ): Promise<WriteInteractionResult>;
  decreaseOperatorStake(
    params: {
      qty: number | mIOToken;
    },
    options?: WriteOptions,
  ): Promise<WriteInteractionResult>;
  increaseDelegateStake(
    params: {
      target: WalletAddress;
      qty: number | mIOToken;
    },
    options?: WriteOptions,
  ): Promise<WriteInteractionResult>;
  decreaseDelegateStake(
    params: {
      target: WalletAddress;
      qty: number | mIOToken;
    },
    options?: WriteOptions,
  ): Promise<WriteInteractionResult>;
  saveObservations(
    params: {
      reportTxId: TransactionId;
      failedGateways: WalletAddress[];
    },
    options?: WriteOptions,
  ): Promise<WriteInteractionResult>;
  extendLease(
    params: {
      domain: string;
      years: number;
    },
    options?: WriteOptions,
  ): Promise<WriteInteractionResult>;
  increaseUndernameLimit(
    params: {
      domain: string;
      qty: number;
    },
    options?: WriteOptions,
  ): Promise<WriteInteractionResult>;
}

<<<<<<< HEAD
export type AOMessageResult = { id: string };
export type SmartWeaveInteractionResult = Transaction | DataItem;
export type WriteInteractionResult =
  | SmartWeaveInteractionResult
  | AOMessageResult;
=======
// we only support L1 smartweave interactions
export type WriteInteractionResult = Transaction;
>>>>>>> 4481129e

// Helper type to overwrite properties of A with B
type Overwrite<T, U> = {
  [K in keyof T]: K extends keyof U ? U[K] : T[K];
};

export type JoinNetworkParams = Overwrite<
  GatewayConnectionSettings & GatewayStakingSettings & GatewayMetadata,
  {
    minDelegatedStake: number | mIOToken; // TODO: this is for backwards compatibility
  }
> & {
  qty: number | mIOToken; // TODO: this is for backwards compatibility
  observerWallet?: WalletAddress;
};

// Original type definition refined with proper field-specific types
export type UpdateGatewaySettingsParamsBase = {
  allowDelegatedStaking?: boolean;
  delegateRewardShareRatio?: number;
  fqdn?: string;
  label?: string;
  minDelegatedStake?: number | mIOToken; // TODO: this is for backwards compatibility - eventually we'll drop number
  note?: string;
  port?: number;
  properties?: string;
  protocol?: AllowedProtocols;
  autoStake?: boolean;
  observerWallet?: WalletAddress;
};

// Utility type to require at least one of the fields
export type AtLeastOne<
  T,
  U = { [K in keyof T]-?: Record<K, T[K]> },
> = Partial<T> & U[keyof U];

// Define the type used for function parameters
export type UpdateGatewaySettingsParams =
  AtLeastOne<UpdateGatewaySettingsParamsBase>;

export interface ANTReadContract extends BaseContract<ANTState> {
  getRecord({
    domain,
    evaluationOptions,
  }: EvaluationParameters<{ domain: string }>): Promise<ANTRecord>;
  getRecords(params?: EvaluationParameters): Promise<Record<string, ANTRecord>>;
  getOwner(params?: EvaluationParameters): Promise<string>;
  getControllers(params?: EvaluationParameters): Promise<string[]>;
  getTicker(params?: EvaluationParameters): Promise<string>;
  getName(params?: EvaluationParameters): Promise<string>;
  getBalance({
    address,
    evaluationOptions,
  }: EvaluationParameters<{ address: string }>): Promise<number>;
  getBalances(params?: EvaluationParameters): Promise<Record<string, number>>;
}

export interface ANTWriteContract {
  transfer(
    {
      target,
    }: {
      target: WalletAddress;
    },
    options?: WriteOptions,
  ): Promise<WriteInteractionResult>;
  setController(
    {
      controller,
    }: {
      controller: WalletAddress;
    },
    options?: WriteOptions,
  ): Promise<WriteInteractionResult>;
  removeController(
    {
      controller,
    }: {
      controller: WalletAddress;
    },
    options?: WriteOptions,
  ): Promise<WriteInteractionResult>;
  setRecord(
    {
      subDomain,
      transactionId,
      ttlSeconds,
    }: {
      subDomain: string;
      transactionId: string;
      ttlSeconds: number;
    },
    options?: WriteOptions,
  ): Promise<WriteInteractionResult>;
  removeRecord(
    {
      subDomain,
    }: {
      subDomain: string;
    },
    options?: WriteOptions,
  ): Promise<WriteInteractionResult>;
  setTicker(
    { ticker }: { ticker: string },
    options?: WriteOptions,
  ): Promise<WriteInteractionResult>;
  setName(
    { name }: { name: string },
    options?: WriteOptions,
  ): Promise<WriteInteractionResult>;
}

export interface Logger {
  setLogLevel: (level: string) => void;
  info: (message: string, ...args: unknown[]) => void;
  warn: (message: string, ...args: unknown[]) => void;
  error: (message: string, ...args: unknown[]) => void;
  debug: (message: string, ...args: unknown[]) => void;
}

export interface HTTPClient {
  get<I, K>({
    endpoint,
    signal,
    headers,
    allowedStatuses,
    params,
  }: {
    endpoint: string;
    signal?: AbortSignal;
    headers?: Record<string, string>;
    allowedStatuses?: number[];
    params?: object | I;
  }): Promise<K>;
}<|MERGE_RESOLUTION|>--- conflicted
+++ resolved
@@ -17,12 +17,7 @@
 import { ArconnectSigner, ArweaveSigner } from 'arbundles';
 import { GQLNodeInterface, Transaction } from 'warp-contracts';
 
-<<<<<<< HEAD
 import { AOProcess, RemoteContract, WarpContract } from './common/index.js';
-=======
-import { RemoteContract, WarpContract } from './common/index.js';
-import { IOContractInteractionsWithIOFees } from './contract-state.js';
->>>>>>> 4481129e
 import {
   ANTRecord,
   ANTState,
@@ -38,6 +33,7 @@
   GatewayConnectionSettings,
   GatewayMetadata,
   GatewayStakingSettings,
+  IOContractInteractionsWithIOFees,
   Observations,
   RegistrationType,
   WeightedObserver,
@@ -134,17 +130,11 @@
   }: EvaluationParameters<{ address: WalletAddress }>): Promise<
     Gateway | AoGateway | undefined
   >;
-<<<<<<< HEAD
   getGateways({
     evaluationOptions,
   }: EvaluationParameters): Promise<
     Record<WalletAddress, Gateway | AoGateway> | Record<string, never>
   >;
-=======
-  getGateways(
-    params?: EvaluationParameters,
-  ): Promise<Record<WalletAddress, Gateway> | Record<string, never>>;
->>>>>>> 4481129e
   getBalance(
     params: { address: WalletAddress } & EvaluationOptions,
   ): Promise<number>;
@@ -175,7 +165,6 @@
   }: EvaluationParameters<{
     blockHeight: number;
   }>): Promise<EpochDistributionData>;
-<<<<<<< HEAD
   getCurrentEpoch({
     evaluationOptions,
   }: EvaluationParameters): Promise<EpochDistributionData | AoEpochData>;
@@ -193,21 +182,6 @@
   getAuctions({
     evaluationOptions,
   }: EvaluationParameters): Promise<Record<string, ArNSAuctionData>>;
-=======
-  getCurrentEpoch(
-    params?: EvaluationParameters,
-  ): Promise<EpochDistributionData>;
-  getPrescribedObservers(
-    params?: EvaluationParameters,
-  ): Promise<WeightedObserver[]>;
-  getObservations(params?: EvaluationParameters): Promise<Observations>;
-  getDistributions(
-    params?: EvaluationParameters,
-  ): Promise<EpochDistributionData>;
-  getAuctions(
-    params?: EvaluationParameters,
-  ): Promise<Record<string, ArNSAuctionData>>;
->>>>>>> 4481129e
   getAuction({
     domain,
     type,
@@ -226,7 +200,7 @@
   }>): Promise<number>;
 }
 
-export interface ArIOWriteContract extends ArIOReadContract {
+export interface ArIOWriteContract<T> extends ArIOReadContract<T> {
   // write interactions
   transfer(
     {
@@ -322,16 +296,11 @@
   ): Promise<WriteInteractionResult>;
 }
 
-<<<<<<< HEAD
 export type AOMessageResult = { id: string };
-export type SmartWeaveInteractionResult = Transaction | DataItem;
+export type SmartWeaveInteractionResult = Transaction;
 export type WriteInteractionResult =
   | SmartWeaveInteractionResult
   | AOMessageResult;
-=======
-// we only support L1 smartweave interactions
-export type WriteInteractionResult = Transaction;
->>>>>>> 4481129e
 
 // Helper type to overwrite properties of A with B
 type Overwrite<T, U> = {
