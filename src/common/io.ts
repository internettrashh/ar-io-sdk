/**
 * Copyright (C) 2022-2024 Permanent Data Solutions, Inc.
 *
 * Licensed under the Apache License, Version 2.0 (the "License");
 * you may not use this file except in compliance with the License.
 * You may obtain a copy of the License at
 *
 *     http://www.apache.org/licenses/LICENSE-2.0
 *
 * Unless required by applicable law or agreed to in writing, software
 * distributed under the License is distributed on an "AS IS" BASIS,
 * WITHOUT WARRANTIES OR CONDITIONS OF ANY KIND, either express or implied.
 * See the License for the specific language governing permissions and
 * limitations under the License.
 */
import Arweave from 'arweave';

import { IO_TESTNET_PROCESS_ID } from '../constants.js';
import {
  AoArNSNameDataWithName,
  AoArNSReservedNameData,
  AoAuction,
  AoBalanceWithAddress,
  AoEpochDistributionData,
  AoEpochObservationData,
  AoGatewayWithAddress,
  AoJoinNetworkParams,
  AoMessageResult,
  AoPrimaryName,
  AoPrimaryNameRequest,
  AoTokenSupplyData,
  AoUpdateGatewaySettingsParams,
  AoWeightedObserver,
  ContractSigner,
  OptionalSigner,
  PaginationParams,
  PaginationResult,
  ProcessConfiguration,
  TransactionId,
  WalletAddress,
  WithSigner,
  WriteOptions,
} from '../types/index.js';
import {
  AoArNSNameData,
  AoArNSReservedNameDataWithName,
  AoAuctionPriceData,
  AoDelegation,
  AoEpochData,
  AoEpochSettings,
  AoGateway,
  AoGatewayDelegateWithAddress,
  AoIORead,
  AoIOWrite,
  AoRegistrationFees,
  AoVaultData,
  AoWalletVault,
  EpochInput,
  isProcessConfiguration,
  isProcessIdConfiguration,
} from '../types/io.js';
import { AoSigner, mIOToken } from '../types/token.js';
import { createAoSigner } from '../utils/ao.js';
import {
  getCurrentBlockUnixTimestampMs,
  paginationParamsToTags,
  pruneTags,
} from '../utils/arweave.js';
import { defaultArweave } from './arweave.js';
import { AOProcess } from './contracts/ao-process.js';
import { InvalidContractConfigurationError } from './error.js';

export class IO {
  static init(): AoIORead;
  static init({ process }: { process: AOProcess }): AoIORead;
  static init({
    process,
    signer,
  }: WithSigner<{ process: AOProcess }>): AoIOWrite;
  static init({
    processId,
    signer,
  }: WithSigner<{
    processId: string;
  }>): AoIOWrite;
  static init({
    processId,
    signer,
  }: {
    signer?: ContractSigner | undefined;
    processId: string;
  });
  static init({ processId }: { processId: string }): AoIORead;
  static init(
    config?: OptionalSigner<ProcessConfiguration>,
  ): AoIORead | AoIOWrite {
    if (config && config.signer) {
      const { signer, ...rest } = config;
      return new IOWriteable({
        ...rest,
        signer,
      });
    }
    return new IOReadable(config);
  }
}

export class IOReadable implements AoIORead {
  protected process: AOProcess;
  private arweave: Arweave;

  constructor(config?: ProcessConfiguration, arweave = defaultArweave) {
    if (!config) {
      this.process = new AOProcess({
        processId: IO_TESTNET_PROCESS_ID,
      });
    } else if (isProcessConfiguration(config)) {
      this.process = config.process;
    } else if (isProcessIdConfiguration(config)) {
      this.process = new AOProcess({
        processId: config.processId,
      });
    } else {
      throw new InvalidContractConfigurationError();
    }
    this.arweave = arweave;
  }

  async getInfo(): Promise<{
    Name: string;
    Ticker: string;
    Logo: string;
    Denomination: number;
    Handlers: string[];
    LastTickedEpochIndex: number;
  }> {
    return this.process.read<{
      Name: string;
      Ticker: string;
      Logo: string;
      Denomination: number;
      Handlers: string[];
      LastTickedEpochIndex: number;
    }>({
      tags: [{ name: 'Action', value: 'Info' }],
    });
  }

  async getTokenSupply(): Promise<AoTokenSupplyData> {
    return this.process.read<AoTokenSupplyData>({
      tags: [{ name: 'Action', value: 'Total-Token-Supply' }],
    });
  }

  async getEpochSettings(params?: EpochInput): Promise<AoEpochSettings> {
    const allTags = [
      { name: 'Action', value: 'Epoch-Settings' },
      {
        name: 'Timestamp',
        value:
          (params as { timestamp?: number })?.timestamp?.toString() ??
          (await getCurrentBlockUnixTimestampMs(this.arweave)).toString(),
      },
      {
        name: 'Epoch-Index',
        value: (params as { epochIndex?: number })?.epochIndex?.toString(),
      },
    ];

    return this.process.read<AoEpochSettings>({
      tags: pruneTags(allTags),
    });
  }
  async getEpoch(epoch?: EpochInput): Promise<AoEpochData> {
    const allTags = [
      { name: 'Action', value: 'Epoch' },
      {
        name: 'Timestamp',
        value:
          (epoch as { timestamp?: number })?.timestamp?.toString() ??
          (await getCurrentBlockUnixTimestampMs(this.arweave)).toString(),
      },
      {
        name: 'Epoch-Index',
        value: (epoch as { epochIndex?: number })?.epochIndex?.toString(),
      },
    ];

    return this.process.read<AoEpochData>({
      tags: pruneTags(allTags),
    });
  }

  async getArNSRecord({
    name,
  }: {
    name: string;
  }): Promise<AoArNSNameData | undefined> {
    return this.process.read<AoArNSNameData>({
      tags: [
        { name: 'Action', value: 'Record' },
        { name: 'Name', value: name },
      ],
    });
  }

  async getArNSRecords(
    params?: PaginationParams<AoArNSNameDataWithName>,
  ): Promise<PaginationResult<AoArNSNameDataWithName>> {
    return this.process.read<PaginationResult<AoArNSNameDataWithName>>({
      tags: [
        { name: 'Action', value: 'Paginated-Records' },
<<<<<<< HEAD
        ...paginationParamsToTags<AoArNSNameDataWithName>(params),
=======
        ...paginationParamsToTags<AoArNSNameDataWithName & { name: string }>(
          params,
        ),
>>>>>>> dacf0c52
      ],
    });
  }

  async getArNSReservedNames(
    params?: PaginationParams<AoArNSReservedNameDataWithName>,
  ): Promise<PaginationResult<AoArNSReservedNameDataWithName>> {
    return this.process.read<PaginationResult<AoArNSReservedNameDataWithName>>({
      tags: [
        { name: 'Action', value: 'Reserved-Names' },
        ...paginationParamsToTags<AoArNSReservedNameDataWithName>(params),
      ],
    });
  }

  async getArNSReservedName({
    name,
  }: {
    name: string;
  }): Promise<AoArNSReservedNameData | undefined> {
    return this.process.read<AoArNSReservedNameData>({
      tags: [
        { name: 'Action', value: 'Reserved-Name' },
        { name: 'Name', value: name },
      ],
    });
  }

  async getBalance({ address }: { address: WalletAddress }): Promise<number> {
    return this.process.read<number>({
      tags: [
        { name: 'Action', value: 'Balance' },
        { name: 'Address', value: address },
      ],
    });
  }

  async getBalances(
    params?: PaginationParams<AoBalanceWithAddress>,
  ): Promise<PaginationResult<AoBalanceWithAddress>> {
    return this.process.read<PaginationResult<AoBalanceWithAddress>>({
      tags: [
        { name: 'Action', value: 'Paginated-Balances' },
        ...paginationParamsToTags<AoBalanceWithAddress>(params),
      ],
    });
  }

  async getVault({
    address,
    vaultId,
  }: {
    address: WalletAddress;
    vaultId: string;
  }): Promise<AoVaultData> {
    return this.process.read<AoVaultData>({
      tags: [
        { name: 'Action', value: 'Vault' },
        { name: 'Address', value: address },
        { name: 'Vault-Id', value: vaultId },
      ],
    });
  }

  async getVaults(
    params?: PaginationParams<AoWalletVault>,
  ): Promise<PaginationResult<AoWalletVault>> {
    return this.process.read<PaginationResult<AoWalletVault>>({
      tags: [
        { name: 'Action', value: 'Paginated-Vaults' },
<<<<<<< HEAD
        ...paginationParamsToTags<AoWalletVault>(params),
=======
        ...paginationParamsToTags<AoWalletVault & { address: WalletAddress }>(
          params,
        ),
>>>>>>> dacf0c52
      ],
    });
  }

  async getGateway({
    address,
  }: {
    address: WalletAddress;
  }): Promise<AoGateway | undefined> {
    return this.process.read<AoGateway | undefined>({
      tags: [
        { name: 'Action', value: 'Gateway' },
        { name: 'Address', value: address },
      ],
    });
  }

  async getGatewayDelegates({
    address,
    ...pageParams
  }): Promise<PaginationResult<AoGatewayDelegateWithAddress>> {
    return this.process.read<PaginationResult<AoGatewayDelegateWithAddress>>({
      tags: [
        { name: 'Action', value: 'Paginated-Delegates' },
        { name: 'Address', value: address },
        ...paginationParamsToTags<AoGatewayDelegateWithAddress>(pageParams),
      ],
    });
  }

  async getGatewayDelegateAllowList({
    address,
    ...pageParams
  }: {
    address: WalletAddress;
  } & PaginationParams<WalletAddress>): Promise<
    PaginationResult<WalletAddress>
  > {
    return this.process.read<PaginationResult<WalletAddress>>({
      tags: [
        { name: 'Action', value: 'Paginated-Allowed-Delegates' },
        { name: 'Address', value: address },
        ...paginationParamsToTags<WalletAddress>(pageParams),
      ],
    });
  }

  async getGateways(
    pageParams?: PaginationParams<AoGatewayWithAddress>,
  ): Promise<PaginationResult<AoGatewayWithAddress>> {
    return this.process.read<PaginationResult<AoGatewayWithAddress>>({
      tags: [
        { name: 'Action', value: 'Paginated-Gateways' },
        ...paginationParamsToTags<AoGatewayWithAddress>(pageParams),
      ],
    });
  }

  async getCurrentEpoch(): Promise<AoEpochData> {
    return this.process.read<AoEpochData>({
      tags: [
        { name: 'Action', value: 'Epoch' },
        {
          name: 'Timestamp',
          value: (
            await this.arweave.blocks
              .getCurrent()
              .then((block) => {
                return { timestamp: block.timestamp * 1000 };
              })
              .catch(() => {
                return { timestamp: Date.now() }; // fallback to current time
              })
          ).timestamp.toString(),
        },
      ],
    });
  }

  async getPrescribedObservers(
    epoch?: EpochInput,
  ): Promise<AoWeightedObserver[]> {
    const allTags = [
      { name: 'Action', value: 'Epoch-Prescribed-Observers' },
      {
        name: 'Timestamp',
        value:
          (epoch as { timestamp?: number })?.timestamp?.toString() ??
          (await getCurrentBlockUnixTimestampMs(this.arweave)).toString(),
      },
      {
        name: 'Epoch-Index',
        value: (epoch as { epochIndex?: number })?.epochIndex?.toString(),
      },
    ];

    return this.process.read<AoWeightedObserver[]>({
      tags: pruneTags(allTags),
    });
  }

  async getPrescribedNames(epoch?: EpochInput): Promise<string[]> {
    const allTags = [
      { name: 'Action', value: 'Epoch-Prescribed-Names' },
      {
        name: 'Timestamp',
        value:
          (epoch as { timestamp?: number })?.timestamp?.toString() ??
          (await getCurrentBlockUnixTimestampMs(this.arweave)).toString(),
      },
      {
        name: 'Epoch-Index',
        value: (epoch as { epochIndex?: number })?.epochIndex?.toString(),
      },
    ];

    return this.process.read<string[]>({
      tags: pruneTags(allTags),
    });
  }

  async getObservations(epoch?: EpochInput): Promise<AoEpochObservationData> {
    const allTags = [
      { name: 'Action', value: 'Epoch-Observations' },
      {
        name: 'Timestamp',
        value:
          (epoch as { timestamp?: number })?.timestamp?.toString() ??
          (await getCurrentBlockUnixTimestampMs(this.arweave)).toString(),
      },
      {
        name: 'Epoch-Index',
        value: (epoch as { epochIndex?: number })?.epochIndex?.toString(),
      },
    ];

    return this.process.read<AoEpochObservationData>({
      tags: pruneTags(allTags),
    });
  }

  async getDistributions(epoch?: EpochInput): Promise<AoEpochDistributionData> {
    const allTags = [
      { name: 'Action', value: 'Epoch-Distributions' },
      {
        name: 'Timestamp',
        value:
          (epoch as { timestamp?: number })?.timestamp?.toString() ??
          (await getCurrentBlockUnixTimestampMs(this.arweave)).toString(),
      },
      {
        name: 'Epoch-Index',
        value: (epoch as { epochIndex?: number })?.epochIndex?.toString(),
      },
    ];

    return this.process.read<AoEpochDistributionData>({
      tags: pruneTags(allTags),
    });
  }

  async getTokenCost(params: {
    intent: 'Buy-Record';
    type: 'permabuy' | 'lease';
    years: number;
    name: string;
  }): Promise<number>;
  async getTokenCost(params: {
    intent: 'Extend-Lease';
    years: number;
    name: string;
  }): Promise<number>;
  async getTokenCost(params: {
    intent: 'Increase-Undername-Limit';
    quantity: number;
    name: string;
  }): Promise<number>;
  async getTokenCost({
    intent,
    type,
    years,
    name,
    quantity,
  }: {
    intent: 'Buy-Record' | 'Extend-Lease' | 'Increase-Undername-Limit';
    type?: 'permabuy' | 'lease';
    years?: number;
    name?: string;
    quantity?: number;
  }): Promise<number> {
    const allTags = [
      { name: 'Action', value: 'Token-Cost' },
      {
        name: 'Intent',
        value: intent,
      },
      {
        name: 'Name',
        value: name,
      },
      {
        name: 'Years',
        value: years?.toString(),
      },
      {
        name: 'Quantity',
        value: quantity?.toString(),
      },
      {
        name: 'Purchase-Type',
        value: type,
      },
      {
        name: 'Timestamp',
        value: (
          await this.arweave.blocks
            .getCurrent()
            .then((block) => {
              return { timestamp: block.timestamp * 1000 };
            })
            .catch(() => {
              return { timestamp: Date.now() }; // fallback to current time
            })
        ).timestamp.toString(),
      },
    ];

    return this.process.read<number>({
      tags: pruneTags(allTags),
    });
  }

  async getRegistrationFees(): Promise<AoRegistrationFees> {
    return this.process.read<AoRegistrationFees>({
      tags: [{ name: 'Action', value: 'Get-Registration-Fees' }],
    });
  }

  async getDemandFactor(): Promise<number> {
    return this.process.read<number>({
      tags: [{ name: 'Action', value: 'Demand-Factor' }],
    });
  }

  // Auctions
  async getArNSAuctions(
    params?: PaginationParams<AoAuction>,
  ): Promise<PaginationResult<AoAuction>> {
    return this.process.read<PaginationResult<AoAuction>>({
      tags: [
        { name: 'Action', value: 'Auctions' },
        ...paginationParamsToTags<AoAuction>(params),
      ],
    });
  }

  async getArNSAuction({
    name,
  }: {
    name: string;
  }): Promise<AoAuction | undefined> {
    const allTags = [
      { name: 'Action', value: 'Auction-Info' },
      { name: 'Name', value: name },
    ];

    return this.process.read<AoAuction>({
      tags: allTags,
    });
  }

  /**
   * Get auction prices for a given auction at the provided intervals
   *
   * @param {Object} params - The parameters for fetching auction prices
   * @param {string} params.name - The name of the auction
   * @param {('permabuy'|'lease')} [params.type='lease'] - The type of purchase
   * @param {number} [params.years=1] - The number of years for lease (only applicable if type is 'lease')
   * @param {number} [params.timestamp=Date.now()] - The timestamp to fetch prices for
   * @param {number} [params.intervalMs=900000] - The interval in milliseconds between price points (default is 15 minutes)
   * @returns {Promise<AoAuctionPriceData>} The auction price data
   */
  async getArNSAuctionPrices({
    name,
    type,
    years,
    timestamp,
    intervalMs,
  }: {
    name: string;
    type?: 'permabuy' | 'lease';
    years?: number;
    timestamp?: number;
    intervalMs?: number;
  }): Promise<AoAuctionPriceData> {
    const prunedPriceTags: { name: string; value: string }[] = [
      { name: 'Action', value: 'Auction-Prices' },
      { name: 'Name', value: name },
      {
        name: 'Timestamp',
        value: timestamp?.toString() ?? Date.now().toString(),
      },
      { name: 'Purchase-Type', value: type ?? 'lease' },
      {
        name: 'Years',
        value:
          type == undefined || type === 'lease'
            ? years?.toString() ?? '1'
            : undefined,
      },
      {
        name: 'Price-Interval-Ms',
        value: intervalMs?.toString() ?? '900000',
      },
    ].filter(
      (tag): tag is { name: string; value: string } => tag.value !== undefined,
    );

    return this.process.read<AoAuctionPriceData>({
      tags: prunedPriceTags,
    });
  }

  async getDelegations(
    params: PaginationParams<AoDelegation> & { address: WalletAddress },
  ): Promise<PaginationResult<AoDelegation>> {
    const allTags = [
      { name: 'Action', value: 'Paginated-Delegations' },
      { name: 'Address', value: params.address },
      ...paginationParamsToTags(params),
    ];

    return this.process.read<PaginationResult<AoDelegation>>({
      tags: pruneTags(allTags),
    });
  }

  async getPrimaryNameRequest(
    params:
      | {
          initiator: WalletAddress;
        }
      | {
          name: string;
        },
  ): Promise<AoMessageResult> {
    const allTags = [
      { name: 'Action', value: 'Primary-Name-Request' },
      { name: 'Name', value: (params as { name: string }).name },
      {
        name: 'Initiator',
        value: (params as { initiator: WalletAddress }).initiator,
      },
    ];

    return this.process.read<AoMessageResult>({
      tags: allTags,
    });
  }

  async getPrimaryNameRequests(
    params: PaginationParams<AoPrimaryNameRequest>,
  ): Promise<PaginationResult<AoPrimaryNameRequest>> {
    return this.process.read<PaginationResult<AoPrimaryNameRequest>>({
      tags: [
        { name: 'Action', value: 'Primary-Name-Requests' },
        ...paginationParamsToTags(params),
      ],
    });
  }

  async getPrimaryName(
    params: { address: WalletAddress } | { name: string },
  ): Promise<AoPrimaryName> {
    const allTags = [
      { name: 'Action', value: 'Primary-Name' },
      {
        name: 'Address',
        value: (params as { address: WalletAddress })?.address,
      },
      { name: 'Name', value: (params as { name: string })?.name },
    ];

    return this.process.read<AoPrimaryName>({
      tags: pruneTags(allTags),
    });
  }

  async getPrimaryNames(
    params: PaginationParams<AoPrimaryName>,
  ): Promise<PaginationResult<AoPrimaryName>> {
    return this.process.read<PaginationResult<AoPrimaryName>>({
      tags: [
        { name: 'Action', value: 'Primary-Names' },
        ...paginationParamsToTags(params),
      ],
    });
  }
}

export class IOWriteable extends IOReadable implements AoIOWrite {
  protected declare process: AOProcess;
  private signer: AoSigner;
  constructor({
    signer,
    ...config
  }: WithSigner<
    | {
        process?: AOProcess;
      }
    | { processId?: string }
  >) {
    if (Object.keys(config).length === 0) {
      super({
        process: new AOProcess({
          processId: IO_TESTNET_PROCESS_ID,
        }),
      });
      this.signer = createAoSigner(signer);
    } else if (isProcessConfiguration(config)) {
      super({ process: config.process });
      this.signer = createAoSigner(signer);
    } else if (isProcessIdConfiguration(config)) {
      super({
        process: new AOProcess({
          processId: config.processId,
        }),
      });
      this.signer = createAoSigner(signer);
    } else {
      throw new InvalidContractConfigurationError();
    }
  }

  async transfer(
    {
      target,
      qty,
    }: {
      target: string;
      qty: number | mIOToken;
    },
    options?: WriteOptions,
  ): Promise<AoMessageResult> {
    const { tags = [] } = options || {};
    return this.process.send({
      tags: [
        ...tags,
        { name: 'Action', value: 'Transfer' },
        {
          name: 'Recipient',
          value: target,
        },
        {
          name: 'Quantity',
          value: qty.valueOf().toString(),
        },
      ],
      signer: this.signer,
    });
  }

  async joinNetwork(
    {
      operatorStake,
      allowDelegatedStaking,
      allowedDelegates,
      delegateRewardShareRatio,
      fqdn,
      label,
      minDelegatedStake,
      note,
      port,
      properties,
      protocol,
      autoStake,
      observerAddress,
    }: AoJoinNetworkParams,
    options?: WriteOptions,
  ): Promise<AoMessageResult> {
    const { tags = [] } = options || {};
    const allTags = [
      ...tags,
      { name: 'Action', value: 'Join-Network' },
      {
        name: 'Operator-Stake',
        value: operatorStake.valueOf().toString(),
      },
      {
        name: 'Allow-Delegated-Staking',
        value: allowDelegatedStaking?.toString(),
      },
      {
        name: 'Allowed-Delegates',
        value: allowedDelegates?.join(','),
      },
      {
        name: 'Delegate-Reward-Share-Ratio',
        value: delegateRewardShareRatio?.toString(),
      },
      {
        name: 'FQDN',
        value: fqdn,
      },
      {
        name: 'Label',
        value: label,
      },
      {
        name: 'Min-Delegated-Stake',
        value: minDelegatedStake?.valueOf().toString(),
      },
      {
        name: 'Note',
        value: note,
      },
      {
        name: 'Port',
        value: port?.toString(),
      },
      {
        name: 'Properties',
        value: properties,
      },
      {
        name: 'Protocol',
        value: protocol,
      },
      {
        name: 'Auto-Stake',
        value: autoStake?.toString(),
      },
      {
        name: 'Observer-Address',
        value: observerAddress,
      },
    ];

    return this.process.send({
      signer: this.signer,
      tags: pruneTags(allTags),
    });
  }

  async leaveNetwork(options?: WriteOptions): Promise<AoMessageResult> {
    const { tags = [] } = options || {};
    return this.process.send({
      signer: this.signer,
      tags: [...tags, { name: 'Action', value: 'Leave-Network' }],
    });
  }

  async updateGatewaySettings(
    {
      allowDelegatedStaking,
      allowedDelegates,
      delegateRewardShareRatio,
      fqdn,
      label,
      minDelegatedStake,
      note,
      port,
      properties,
      protocol,
      autoStake,
      observerAddress,
    }: AoUpdateGatewaySettingsParams,
    options?: WriteOptions,
  ): Promise<AoMessageResult> {
    const { tags = [] } = options || {};
    const allTags = [
      ...tags,
      { name: 'Action', value: 'Update-Gateway-Settings' },
      { name: 'Label', value: label },
      { name: 'Note', value: note },
      { name: 'FQDN', value: fqdn },
      { name: 'Port', value: port?.toString() },
      { name: 'Properties', value: properties },
      { name: 'Protocol', value: protocol },
      { name: 'Observer-Address', value: observerAddress },
      {
        name: 'Allow-Delegated-Staking',
        value: allowDelegatedStaking?.toString(),
      },
      {
        name: 'Allowed-Delegates',
        value: allowedDelegates?.join(','),
      },
      {
        name: 'Delegate-Reward-Share-Ratio',
        value: delegateRewardShareRatio?.toString(),
      },
      {
        name: 'Min-Delegated-Stake',
        value: minDelegatedStake?.valueOf().toString(),
      },
      { name: 'Auto-Stake', value: autoStake?.toString() },
    ];

    return this.process.send({
      signer: this.signer,
      tags: pruneTags(allTags),
    });
  }

  async delegateStake(
    params: {
      target: string;
      stakeQty: number | mIOToken;
    },
    options?: WriteOptions,
  ): Promise<AoMessageResult> {
    const { tags = [] } = options || {};
    return this.process.send({
      signer: this.signer,
      tags: [
        ...tags,
        { name: 'Action', value: 'Delegate-Stake' },
        { name: 'Target', value: params.target },
        { name: 'Quantity', value: params.stakeQty.valueOf().toString() },
      ],
    });
  }

  async decreaseDelegateStake(
    params: {
      target: string;
      decreaseQty: number | mIOToken;
      instant?: boolean;
    },
    options?: WriteOptions,
  ): Promise<AoMessageResult> {
    const { tags = [] } = options || {};

    return this.process.send({
      signer: this.signer,
      tags: [
        ...tags,
        { name: 'Action', value: 'Decrease-Delegate-Stake' },
        { name: 'Target', value: params.target },
        { name: 'Quantity', value: params.decreaseQty.valueOf().toString() },
        { name: 'Instant', value: `${params.instant || false}` },
      ],
    });
  }

  /**
   * Initiates an instant withdrawal from a gateway.
   *
   * @param {Object} params - The parameters for initiating an instant withdrawal
   * @param {string} params.address - The gateway address of the withdrawal, if not provided, the signer's address will be used
   * @param {string} params.vaultId - The vault ID of the withdrawal
   * @returns {Promise<AoMessageResult>} The result of the withdrawal
   */
  async instantWithdrawal(
    params: {
      gatewayAddress?: string;
      vaultId: string;
    },
    options?: WriteOptions,
  ): Promise<AoMessageResult> {
    const { tags = [] } = options || {};

    const allTags = [
      ...tags,
      { name: 'Action', value: 'Instant-Withdrawal' },
      { name: 'Vault-Id', value: params.vaultId },
      { name: 'Address', value: params.gatewayAddress },
    ];

    return this.process.send({
      signer: this.signer,
      tags: pruneTags(allTags),
    });
  }

  async increaseOperatorStake(
    params: {
      increaseQty: number | mIOToken;
    },
    options?: WriteOptions,
  ): Promise<AoMessageResult> {
    const { tags = [] } = options || {};
    return this.process.send({
      signer: this.signer,
      tags: [
        ...tags,
        { name: 'Action', value: 'Increase-Operator-Stake' },
        { name: 'Quantity', value: params.increaseQty.valueOf().toString() },
      ],
    });
  }

  async decreaseOperatorStake(
    params: {
      decreaseQty: number | mIOToken;
    },
    options?: WriteOptions,
  ): Promise<AoMessageResult> {
    const { tags = [] } = options || {};
    return this.process.send({
      signer: this.signer,
      tags: [
        ...tags,
        { name: 'Action', value: 'Decrease-Operator-Stake' },
        { name: 'Quantity', value: params.decreaseQty.valueOf().toString() },
      ],
    });
  }

  async saveObservations(
    params: {
      reportTxId: TransactionId;
      failedGateways: WalletAddress[];
    },
    options?: WriteOptions,
  ): Promise<AoMessageResult> {
    const { tags = [] } = options || {};
    return this.process.send({
      signer: this.signer,
      tags: [
        ...tags,
        { name: 'Action', value: 'Save-Observations' },
        {
          name: 'Report-Tx-Id',
          value: params.reportTxId,
        },
        {
          name: 'Failed-Gateways',
          value: params.failedGateways.join(','),
        },
      ],
    });
  }

  async buyRecord(
    params: {
      name: string;
      years?: number;
      type: 'lease' | 'permabuy';
      processId: string;
    },
    options?: WriteOptions,
  ): Promise<AoMessageResult> {
    const { tags = [] } = options || {};
    const allTags = [
      ...tags,
      { name: 'Action', value: 'Buy-Record' },
      { name: 'Name', value: params.name },
      { name: 'Years', value: params.years?.toString() ?? '1' },
      { name: 'Process-Id', value: params.processId },
      { name: 'Purchase-Type', value: params.type || 'lease' },
    ];

    return this.process.send({
      signer: this.signer,
      tags: pruneTags(allTags),
    });
  }

  /**
   * Upgrades an existing leased record to a permabuy.
   *
   * @param {Object} params - The parameters for upgrading a record
   * @param {string} params.name - The name of the record to upgrade
   * @param {Object} [options] - The options for the upgrade
   * @returns {Promise<AoMessageResult>} The result of the upgrade
   */
  async upgradeRecord(
    params: {
      name: string;
    },
    options?: WriteOptions,
  ): Promise<AoMessageResult> {
    const { tags = [] } = options || {};
    return this.process.send({
      signer: this.signer,
      tags: [
        ...tags,
        { name: 'Action', value: 'Upgrade-Name' }, // TODO: align on Update-Record vs. Upgrade-Name (contract currently uses Upgrade-Name)
        { name: 'Name', value: params.name },
      ],
    });
  }

  /**
   * Extends the lease of an existing leased record.
   *
   * @param {Object} params - The parameters for extending a lease
   * @param {string} params.name - The name of the record to extend
   * @param {number} params.years - The number of years to extend the lease
   * @param {Object} [options] - The options for the extension
   * @returns {Promise<AoMessageResult>} The result of the extension
   */
  async extendLease(
    params: {
      name: string;
      years: number;
    },
    options?: WriteOptions,
  ): Promise<AoMessageResult> {
    const { tags = [] } = options || {};
    return this.process.send({
      signer: this.signer,
      tags: [
        ...tags,
        { name: 'Action', value: 'Extend-Lease' },
        { name: 'Name', value: params.name },
        { name: 'Years', value: params.years.toString() },
      ],
    });
  }

  async increaseUndernameLimit(
    params: {
      name: string;
      increaseCount: number;
    },
    options?: WriteOptions,
  ): Promise<AoMessageResult> {
    const { tags = [] } = options || {};
    return this.process.send({
      signer: this.signer,
      tags: [
        ...tags,
        { name: 'Action', value: 'Increase-Undername-Limit' },
        { name: 'Name', value: params.name },
        { name: 'Quantity', value: params.increaseCount.toString() },
      ],
    });
  }

  /**
   * Cancel a withdrawal from a gateway.
   *
   * @param {Object} params - The parameters for cancelling a withdrawal
   * @param {string} [params.address] - The address of the withdrawal (optional). If not provided, the signer's address will be used.
   * @param {string} params.vaultId - The vault ID of the withdrawal.
   * @param {Object} [options] - The options for the cancellation
   * @returns {Promise<AoMessageResult>} The result of the cancellation
   */
  async cancelWithdrawal(
    params: { gatewayAddress?: WalletAddress; vaultId: string },
    options?: WriteOptions | undefined,
  ): Promise<AoMessageResult> {
    const { tags = [] } = options || {};

    const allTags = [
      ...tags,
      { name: 'Action', value: 'Cancel-Withdrawal' },
      { name: 'Vault-Id', value: params.vaultId },
      { name: 'Address', value: params.gatewayAddress },
    ];

    return this.process.send({
      signer: this.signer,
      tags: pruneTags(allTags),
    });
  }

  async submitAuctionBid(
    params: {
      name: string;
      processId: string;
      quantity?: number;
      type?: 'lease' | 'permabuy';
      years?: number;
    },
    options?: WriteOptions,
  ): Promise<AoMessageResult> {
    const { tags = [] } = options || {};
    const allTags = [
      ...tags,
      { name: 'Action', value: 'Auction-Bid' },
      { name: 'Name', value: params.name },
      { name: 'Process-Id', value: params.processId },
      { name: 'Quantity', value: params.quantity?.toString() ?? undefined },
      { name: 'Purchase-Type', value: params.type || 'lease' },
      { name: 'Years', value: params.years?.toString() ?? undefined },
    ];

    return this.process.send({
      signer: this.signer,
      tags: pruneTags(allTags),
    });
  }

  async requestPrimaryName(params: { name: string }): Promise<AoMessageResult> {
    return this.process.send({
      signer: this.signer,
      tags: [
        { name: 'Action', value: 'Primary-Name-Request' },
        { name: 'Name', value: params.name },
      ],
    });
  }
}<|MERGE_RESOLUTION|>--- conflicted
+++ resolved
@@ -210,13 +210,7 @@
     return this.process.read<PaginationResult<AoArNSNameDataWithName>>({
       tags: [
         { name: 'Action', value: 'Paginated-Records' },
-<<<<<<< HEAD
         ...paginationParamsToTags<AoArNSNameDataWithName>(params),
-=======
-        ...paginationParamsToTags<AoArNSNameDataWithName & { name: string }>(
-          params,
-        ),
->>>>>>> dacf0c52
       ],
     });
   }
@@ -287,13 +281,7 @@
     return this.process.read<PaginationResult<AoWalletVault>>({
       tags: [
         { name: 'Action', value: 'Paginated-Vaults' },
-<<<<<<< HEAD
         ...paginationParamsToTags<AoWalletVault>(params),
-=======
-        ...paginationParamsToTags<AoWalletVault & { address: WalletAddress }>(
-          params,
-        ),
->>>>>>> dacf0c52
       ],
     });
   }
