/**
 * Copyright (C) 2022-2024 Permanent Data Solutions, Inc. All Rights Reserved.
 *
 * This program is free software: you can redistribute it and/or modify
 * it under the terms of the GNU Affero General Public License as published by
 * the Free Software Foundation, either version 3 of the License, or
 * (at your option) any later version.
 *
 * This program is distributed in the hope that it will be useful,
 * but WITHOUT ANY WARRANTY; without even the implied warranty of
 * MERCHANTABILITY or FITNESS FOR A PARTICULAR PURPOSE.  See the
 * GNU Affero General Public License for more details.
 *
 * You should have received a copy of the GNU Affero General Public License
 * along with this program.  If not, see <http://www.gnu.org/licenses/>.
 */
import {
  ANTContract,
  ANTRecord,
  ANTState,
  BaseContract,
  ContractConfiguration,
  ContractSigner,
  EvaluationOptions,
  EvaluationParameters,
  isContractConfiguration,
  isContractTxIdConfiguration,
} from '../types.js';
import { RemoteContract } from './contracts/remote-contract.js';
import { WarpContract } from './index.js';

export class ANT implements ANTContract, BaseContract<ANTState> {
  private contract: BaseContract<ANTState>;
  private signer: ContractSigner | undefined;

  constructor({ signer, ...config }: ContractConfiguration) {
    this.signer = signer;
    if (isContractConfiguration<ANTState>(config)) {
      this.contract = config.contract;
    } else if (isContractTxIdConfiguration(config)) {
      this.contract = new RemoteContract<ANTState>({
        contractTxId: config.contractTxId,
      });
    }
  }

  connect(signer: ContractSigner): this {
    this.signer = signer;
    if (this.contract instanceof RemoteContract) {
      const config = this.contract.configuration();
      this.contract = new WarpContract<ANTState>({
        ...config,
        signer,
      });
    }
    this.contract.connect(this.signer);

    return this;
  }
  /**
   * Returns the current state of the contract.
   */
<<<<<<< HEAD
  async getState(params: EvaluationParameters): Promise<ANTState> {
    const state = await this.contract.getState(params);
=======
  async getState({
    evaluationOptions,
  }: EvaluationParameters = {}): Promise<ANTState> {
    const state = await this.contract.getContractState({ evaluationOptions });
>>>>>>> 7b18ab4a
    return state;
  }

  async getRecord({
    domain,
    evaluationOptions,
  }: EvaluationParameters<{ domain: string }>): Promise<ANTRecord> {
    const records = await this.getRecords({ evaluationOptions });
    return records[domain];
  }

  async getRecords({
    evaluationOptions,
  }: {
    evaluationOptions?: EvaluationOptions | Record<string, never> | undefined;
<<<<<<< HEAD
  }): Promise<Record<string, ANTRecord>> {
    const state = await this.contract.getState({ evaluationOptions });
=======
  } = {}): Promise<Record<string, ANTRecord>> {
    const state = await this.contract.getContractState({ evaluationOptions });
>>>>>>> 7b18ab4a
    return state.records;
  }

  async getOwner({
    evaluationOptions,
  }: {
    evaluationOptions?: EvaluationOptions | Record<string, never> | undefined;
<<<<<<< HEAD
  }): Promise<string> {
    const state = await this.contract.getState({ evaluationOptions });
=======
  } = {}): Promise<string> {
    const state = await this.contract.getContractState({ evaluationOptions });
>>>>>>> 7b18ab4a
    return state.owner;
  }

  async getControllers({
    evaluationOptions,
  }: {
    evaluationOptions?: EvaluationOptions | Record<string, never> | undefined;
<<<<<<< HEAD
  }): Promise<string[]> {
    const state = await this.contract.getState({ evaluationOptions });
=======
  } = {}): Promise<string[]> {
    const state = await this.contract.getContractState({ evaluationOptions });
>>>>>>> 7b18ab4a
    return state.controllers;
  }

  async getName({
    evaluationOptions,
  }: {
    evaluationOptions?: EvaluationOptions | Record<string, never> | undefined;
<<<<<<< HEAD
  }): Promise<string> {
    const state = await this.contract.getState({ evaluationOptions });
=======
  } = {}): Promise<string> {
    const state = await this.contract.getContractState({ evaluationOptions });
>>>>>>> 7b18ab4a
    return state.name;
  }

  async getTicker({
    evaluationOptions,
  }: {
    evaluationOptions?: EvaluationOptions | Record<string, never> | undefined;
<<<<<<< HEAD
  }): Promise<string> {
    const state = await this.contract.getState({ evaluationOptions });
=======
  } = {}): Promise<string> {
    const state = await this.contract.getContractState({ evaluationOptions });
>>>>>>> 7b18ab4a
    return state.ticker;
  }

  async getBalances({
    evaluationOptions,
  }: {
    evaluationOptions?: EvaluationOptions | Record<string, never> | undefined;
<<<<<<< HEAD
  }): Promise<Record<string, number>> {
    const state = await this.contract.getState({ evaluationOptions });
=======
  } = {}): Promise<Record<string, number>> {
    const state = await this.contract.getContractState({ evaluationOptions });
>>>>>>> 7b18ab4a
    return state.balances;
  }

  async getBalance({
    address,
    evaluationOptions,
  }: EvaluationParameters<{ address: string }>): Promise<number> {
    const balances = await this.getBalances({ evaluationOptions });
    return balances[address];
  }
}<|MERGE_RESOLUTION|>--- conflicted
+++ resolved
@@ -60,15 +60,8 @@
   /**
    * Returns the current state of the contract.
    */
-<<<<<<< HEAD
   async getState(params: EvaluationParameters): Promise<ANTState> {
     const state = await this.contract.getState(params);
-=======
-  async getState({
-    evaluationOptions,
-  }: EvaluationParameters = {}): Promise<ANTState> {
-    const state = await this.contract.getContractState({ evaluationOptions });
->>>>>>> 7b18ab4a
     return state;
   }
 
@@ -84,13 +77,8 @@
     evaluationOptions,
   }: {
     evaluationOptions?: EvaluationOptions | Record<string, never> | undefined;
-<<<<<<< HEAD
   }): Promise<Record<string, ANTRecord>> {
     const state = await this.contract.getState({ evaluationOptions });
-=======
-  } = {}): Promise<Record<string, ANTRecord>> {
-    const state = await this.contract.getContractState({ evaluationOptions });
->>>>>>> 7b18ab4a
     return state.records;
   }
 
@@ -98,13 +86,8 @@
     evaluationOptions,
   }: {
     evaluationOptions?: EvaluationOptions | Record<string, never> | undefined;
-<<<<<<< HEAD
   }): Promise<string> {
     const state = await this.contract.getState({ evaluationOptions });
-=======
-  } = {}): Promise<string> {
-    const state = await this.contract.getContractState({ evaluationOptions });
->>>>>>> 7b18ab4a
     return state.owner;
   }
 
@@ -112,27 +95,17 @@
     evaluationOptions,
   }: {
     evaluationOptions?: EvaluationOptions | Record<string, never> | undefined;
-<<<<<<< HEAD
   }): Promise<string[]> {
     const state = await this.contract.getState({ evaluationOptions });
-=======
-  } = {}): Promise<string[]> {
-    const state = await this.contract.getContractState({ evaluationOptions });
->>>>>>> 7b18ab4a
     return state.controllers;
   }
-
+  
   async getName({
     evaluationOptions,
   }: {
     evaluationOptions?: EvaluationOptions | Record<string, never> | undefined;
-<<<<<<< HEAD
   }): Promise<string> {
     const state = await this.contract.getState({ evaluationOptions });
-=======
-  } = {}): Promise<string> {
-    const state = await this.contract.getContractState({ evaluationOptions });
->>>>>>> 7b18ab4a
     return state.name;
   }
 
@@ -140,13 +113,8 @@
     evaluationOptions,
   }: {
     evaluationOptions?: EvaluationOptions | Record<string, never> | undefined;
-<<<<<<< HEAD
   }): Promise<string> {
     const state = await this.contract.getState({ evaluationOptions });
-=======
-  } = {}): Promise<string> {
-    const state = await this.contract.getContractState({ evaluationOptions });
->>>>>>> 7b18ab4a
     return state.ticker;
   }
 
@@ -154,13 +122,8 @@
     evaluationOptions,
   }: {
     evaluationOptions?: EvaluationOptions | Record<string, never> | undefined;
-<<<<<<< HEAD
   }): Promise<Record<string, number>> {
     const state = await this.contract.getState({ evaluationOptions });
-=======
-  } = {}): Promise<Record<string, number>> {
-    const state = await this.contract.getContractState({ evaluationOptions });
->>>>>>> 7b18ab4a
     return state.balances;
   }
 
