/**
 * Copyright (C) 2022-2024 Permanent Data Solutions, Inc. All Rights Reserved.
 *
 * This program is free software: you can redistribute it and/or modify
 * it under the terms of the GNU Affero General Public License as published by
 * the Free Software Foundation, either version 3 of the License, or
 * (at your option) any later version.
 *
 * This program is distributed in the hope that it will be useful,
 * but WITHOUT ANY WARRANTY; without even the implied warranty of
 * MERCHANTABILITY or FITNESS FOR A PARTICULAR PURPOSE.  See the
 * GNU Affero General Public License for more details.
 *
 * You should have received a copy of the GNU Affero General Public License
 * along with this program.  If not, see <http://www.gnu.org/licenses/>.
 */
import { ARNS_TESTNET_REGISTRY_TX } from '../constants.js';
import {
  ArIOContract,
  ArIOState,
  ArNSNameData,
  EpochDistributionData,
  EvaluationParameters,
  Gateway,
  Observations,
  SmartWeaveContract,
  WeightedObserver,
} from '../types.js';
import { RemoteContract } from './contracts/remote-contract.js';

// TODO: append this with other configuration options (e.g. local vs. remote evaluation)
export type ContractConfiguration =
  | {
      contract?: SmartWeaveContract<unknown>;
    }
  | {
      contractTxId: string;
    };

function isContractConfiguration<T>(
  config: ContractConfiguration,
): config is { contract: SmartWeaveContract<T> } {
  return 'contract' in config;
}

function isContractTxIdConfiguration(
  config: ContractConfiguration,
): config is { contractTxId: string } {
  return 'contractTxId' in config;
}

export class ArIO implements ArIOContract {
  private contract: SmartWeaveContract<ArIOState>;

  constructor(
    config: ContractConfiguration = {
      // default to a contract that uses the arns service to do the evaluation
      contract: new RemoteContract<ArIOState>({
        contractTxId: ARNS_TESTNET_REGISTRY_TX,
      }),
    },
  ) {
    if (isContractConfiguration<ArIOState>(config)) {
      this.contract = config.contract;
    } else if (isContractTxIdConfiguration(config)) {
      this.contract = new RemoteContract<ArIOState>({
        contractTxId: config.contractTxId,
      });
    }
  }

  /**
   * Returns the current state of the contract.
   */
  async getState(params: EvaluationParameters): Promise<ArIOState> {
    const state = await this.contract.getContractState(params);
    return state;
  }

  /**
   * Returns the ARNS record for the given domain.
   */
  async getArNSRecord({
    domain,
    evaluationOptions,
  }: EvaluationParameters<{ domain: string }>): Promise<
    ArNSNameData | undefined
  > {
    const records = await this.getArNSRecords({ evaluationOptions });
    return records[domain];
  }

  /**
   * Returns all ArNS records.
   */
  async getArNSRecords({
    evaluationOptions,
  }: EvaluationParameters = {}): Promise<Record<string, ArNSNameData>> {
    const state = await this.contract.getContractState({ evaluationOptions });
    return state.records;
  }

  /**
   * Returns the balance of the given address.
   */
  async getBalance({
    address,
    evaluationOptions,
  }: EvaluationParameters<{ address: string }>): Promise<number> {
    const balances = await this.getBalances({ evaluationOptions });
    return balances[address] || 0;
  }

  /**
   * Returns the balances of all addresses.
   */
  async getBalances({ evaluationOptions }: EvaluationParameters = {}): Promise<
    Record<string, number>
  > {
    const state = await this.contract.getContractState({ evaluationOptions });
    return state.balances;
  }

  /**
   * Returns the gateway for the given address, including weights.
   */
  async getGateway({
    address,
    evaluationOptions,
  }: EvaluationParameters<{ address: string }>): Promise<Gateway | undefined> {
    return this.contract
      .readInteraction<{ target: string }, Gateway>({
        functionName: 'gateway',
        inputs: {
          target: address,
        },
        evaluationOptions,
      })
      .catch(() => {
        return undefined;
      });
  }

  /**
   * Returns all gateways, including weights.
   */
  async getGateways({ evaluationOptions }: EvaluationParameters = {}): Promise<
    Record<string, Gateway> | Record<string, never>
  > {
    return this.contract.readInteraction({
      functionName: 'gateways',
      evaluationOptions,
    });
  }

  /**
   * Returns the current epoch.
   */
  async getCurrentEpoch({
    evaluationOptions,
  }: EvaluationParameters = {}): Promise<EpochDistributionData> {
    return this.contract.readInteraction({
      functionName: 'epoch',
      evaluationOptions,
    });
  }

  /**
   * Returns the epoch information for the provided block height.
   */
  async getEpoch({
    blockHeight,
    evaluationOptions,
  }: {
    blockHeight: number;
  } & EvaluationParameters): Promise<EpochDistributionData> {
    return this.contract.readInteraction<
      { height: number },
      EpochDistributionData
    >({
      functionName: 'epoch',
      inputs: {
        height: blockHeight,
      },
      evaluationOptions,
    });
  }
<<<<<<< HEAD
  async getObservations({
    evaluationOptions,
  }: EvaluationParameters<{
    epochStartHeight?: number;
  }> = {}): Promise<Observations> {
    const { observations } = await this.contract.getContractState({
      evaluationOptions,
    });
    return observations;
  }
  async getDistributions({
    evaluationOptions,
  }: EvaluationParameters = {}): Promise<EpochDistributionData> {
    const { distributions } = await this.contract.getContractState({
      evaluationOptions,
    });
    return distributions;
=======

  /**
   * Returns the prescribed observers for the current epoch. If you are looking for prescribed observers for a past epoch, use `evaluationOptions: { blockHeight: <blockHeightDuringEpoch> }`.
   */
  async getPrescribedObservers({
    evaluationOptions,
  }: EvaluationParameters = {}): Promise<WeightedObserver[]> {
    return this.contract.readInteraction<never, WeightedObserver[]>({
      functionName: 'prescribedObservers',
      evaluationOptions,
    });
>>>>>>> 60804658
  }
}<|MERGE_RESOLUTION|>--- conflicted
+++ resolved
@@ -31,11 +31,11 @@
 // TODO: append this with other configuration options (e.g. local vs. remote evaluation)
 export type ContractConfiguration =
   | {
-      contract?: SmartWeaveContract<unknown>;
-    }
+    contract?: SmartWeaveContract<unknown>;
+  }
   | {
-      contractTxId: string;
-    };
+    contractTxId: string;
+  };
 
 function isContractConfiguration<T>(
   config: ContractConfiguration,
@@ -185,7 +185,18 @@
       evaluationOptions,
     });
   }
-<<<<<<< HEAD
+
+  /**
+   * Returns the prescribed observers for the current epoch. If you are looking for prescribed observers for a past epoch, use `evaluationOptions: { blockHeight: <blockHeightDuringEpoch> }`.
+   */
+  async getPrescribedObservers({
+    evaluationOptions,
+  }: EvaluationParameters = {}): Promise<WeightedObserver[]> {
+    return this.contract.readInteraction<never, WeightedObserver[]>({
+      functionName: 'prescribedObservers',
+      evaluationOptions,
+    });
+  }
   async getObservations({
     evaluationOptions,
   }: EvaluationParameters<{
@@ -203,18 +214,5 @@
       evaluationOptions,
     });
     return distributions;
-=======
-
-  /**
-   * Returns the prescribed observers for the current epoch. If you are looking for prescribed observers for a past epoch, use `evaluationOptions: { blockHeight: <blockHeightDuringEpoch> }`.
-   */
-  async getPrescribedObservers({
-    evaluationOptions,
-  }: EvaluationParameters = {}): Promise<WeightedObserver[]> {
-    return this.contract.readInteraction<never, WeightedObserver[]>({
-      functionName: 'prescribedObservers',
-      evaluationOptions,
-    });
->>>>>>> 60804658
   }
 }