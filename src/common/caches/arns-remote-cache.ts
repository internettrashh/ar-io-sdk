/**
 * Copyright (C) 2022-2024 Permanent Data Solutions, Inc. All Rights Reserved.
 *
 * This program is free software: you can redistribute it and/or modify
 * it under the terms of the GNU Affero General Public License as published by
 * the Free Software Foundation, either version 3 of the License, or
 * (at your option) any later version.
 *
 * This program is distributed in the hope that it will be useful,
 * but WITHOUT ANY WARRANTY; without even the implied warranty of
 * MERCHANTABILITY or FITNESS FOR A PARTICULAR PURPOSE.  See the
 * GNU Affero General Public License for more details.
 *
 * You should have received a copy of the GNU Affero General Public License
 * along with this program.  If not, see <http://www.gnu.org/licenses/>.
 */
import { ARNS_TESTNET_REGISTRY_TX, ARWEAVE_TX_REGEX } from '../../constants.js';
import {
  ArIOContract,
  ArNSNameData,
  ArNSStateResponse,
  Gateway,
  HTTPClient,
  ReadInteractionFilters,
} from '../../types/index.js';
import { NotFound } from '../error.js';
import { AxiosHTTPService } from '../http.js';
import { DefaultLogger } from '../logger.js';

export class ArNSRemoteCache implements ArIOContract {
  private contractTxId: string;
  private logger: DefaultLogger;
  private http: HTTPClient;
  private apiVersion = 'v1' as const; // use v1 endpoints
  constructor({
    url = 'https://api.arns.app',
    logger = new DefaultLogger({
      level: 'debug',
      logFormat: 'simple',
    }),
    contractTxId = ARNS_TESTNET_REGISTRY_TX,
  }: {
    url?: string;
    logger?: DefaultLogger;
    contractTxId?: string;
  }) {
    this.validateContractTxId(contractTxId);
    this.contractTxId = contractTxId;
    this.logger = logger;
    this.http = new AxiosHTTPService({
      url: `${url}/${this.apiVersion}`,
      logger,
    });
  }

  private validateContractTxId(id: string) {
    if (!ARWEAVE_TX_REGEX.test(id)) {
      throw new Error(`Invalid contract tx id: ${id}`);
    }
  }

  async getGateway({
    address,
    blockHeight,
    sortKey,
  }: { address: string } & ReadInteractionFilters) {
    this.logger.debug(`Fetching gateway ${address}`);
    const gateway = await this.getGateways({ blockHeight, sortKey }).then(
      (gateways) => {
        if (gateways[address] === undefined) {
          throw new NotFound(`Gateway not found: ${address}`);
        }
        return gateways[address];
      },
    );
    return gateway;
  }

  async getGateways({ blockHeight, sortKey }: ReadInteractionFilters = {}) {
    this.logger.debug(`Fetching gateways`);
    const { result } = await this.http.get<
      ArNSStateResponse<'result', Record<string, Gateway>>
    >({
      endpoint: `/contract/${this.contractTxId.toString()}/read/gateways`,
      params: { blockHeight, sortKey: sortKey?.toString() },
    });
    return result;
  }

  async getBalance({
    address,
    blockHeight,
    sortKey,
  }: { address: string } & ReadInteractionFilters) {
    this.logger.debug(`Fetching balance for ${address}`);
    const { result } = await this.http
      .get<ArNSStateResponse<'result', number>>({
        endpoint: `/contract/${this.contractTxId.toString()}/state/balances/${address}`,
        params: { blockHeight, sortKey: sortKey?.toString() },
      })
      .catch((e) => {
        if (e instanceof NotFound) {
          return { result: 0 };
        }
        throw e;
      });
    return result;
  }

  async getBalances({ blockHeight, sortKey }: ReadInteractionFilters = {}) {
    this.logger.debug(`Fetching balances`);
    const { result } = await this.http.get<
      ArNSStateResponse<'result', Record<string, number>>
    >({
      endpoint: `/contract/${this.contractTxId.toString()}/state/balances`,
      params: { blockHeight, sortKey: sortKey?.toString() },
    });
    return result;
  }

<<<<<<< HEAD
  async getRecord({
    domain,
    blockHeight,
    sortKey,
  }: { domain: string } & ReadInteractionFilters): Promise<ArNSNameData> {
=======
  async getArNSRecord({ domain }: { domain: string }): Promise<ArNSNameData> {
>>>>>>> d9ee23eb
    this.logger.debug(`Fetching record for ${domain}`);
    const { result } = await this.http.get<
      ArNSStateResponse<'result', ArNSNameData>
    >({
      endpoint: `/contract/${this.contractTxId.toString()}/state/records/${domain}`,
      params: { blockHeight, sortKey: sortKey?.toString() },
    });
    return result;
  }

<<<<<<< HEAD
  async getRecords({
    blockHeight,
    sortKey,
  }: ReadInteractionFilters = {}): Promise<Record<string, ArNSNameData>> {
=======
  async getArNSRecords(): Promise<Record<string, ArNSNameData>> {
>>>>>>> d9ee23eb
    this.logger.debug(`Fetching all records`);
    const { result } = await this.http.get<
      ArNSStateResponse<'result', Record<string, ArNSNameData>>
    >({
      endpoint: `/contract/${this.contractTxId.toString()}/state/records`,
      params: { blockHeight, sortKey: sortKey?.toString() },
    });
    return result;
  }
}<|MERGE_RESOLUTION|>--- conflicted
+++ resolved
@@ -118,15 +118,11 @@
     return result;
   }
 
-<<<<<<< HEAD
-  async getRecord({
+  async getArNSRecord({
     domain,
     blockHeight,
     sortKey,
   }: { domain: string } & ReadInteractionFilters): Promise<ArNSNameData> {
-=======
-  async getArNSRecord({ domain }: { domain: string }): Promise<ArNSNameData> {
->>>>>>> d9ee23eb
     this.logger.debug(`Fetching record for ${domain}`);
     const { result } = await this.http.get<
       ArNSStateResponse<'result', ArNSNameData>
@@ -137,14 +133,10 @@
     return result;
   }
 
-<<<<<<< HEAD
-  async getRecords({
+  async getArNSRecords({
     blockHeight,
     sortKey,
   }: ReadInteractionFilters = {}): Promise<Record<string, ArNSNameData>> {
-=======
-  async getArNSRecords(): Promise<Record<string, ArNSNameData>> {
->>>>>>> d9ee23eb
     this.logger.debug(`Fetching all records`);
     const { result } = await this.http.get<
       ArNSStateResponse<'result', Record<string, ArNSNameData>>
