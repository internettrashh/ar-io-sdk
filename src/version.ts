/**
 * Copyright (C) 2022-2024 Permanent Data Solutions, Inc.
 *
 * Licensed under the Apache License, Version 2.0 (the "License");
 * you may not use this file except in compliance with the License.
 * You may obtain a copy of the License at
 *
 *     http://www.apache.org/licenses/LICENSE-2.0
 *
 * Unless required by applicable law or agreed to in writing, software
 * distributed under the License is distributed on an "AS IS" BASIS,
 * WITHOUT WARRANTIES OR CONDITIONS OF ANY KIND, either express or implied.
 * See the License for the specific language governing permissions and
 * limitations under the License.
 */

// AUTOMATICALLY GENERATED FILE - DO NOT TOUCH
<<<<<<< HEAD
export const version = '3.5.1-alpha.4';
=======
export const version = '3.5.1';
>>>>>>> 0e59521b
<|MERGE_RESOLUTION|>--- conflicted
+++ resolved
@@ -15,8 +15,4 @@
  */
 
 // AUTOMATICALLY GENERATED FILE - DO NOT TOUCH
-<<<<<<< HEAD
-export const version = '3.5.1-alpha.4';
-=======
-export const version = '3.5.1';
->>>>>>> 0e59521b
+export const version = '3.5.1';