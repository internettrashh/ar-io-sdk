/**
 * Copyright (C) 2022-2024 Permanent Data Solutions, Inc. All Rights Reserved.
 *
 * This program is free software: you can redistribute it and/or modify
 * it under the terms of the GNU Affero General Public License as published by
 * the Free Software Foundation, either version 3 of the License, or
 * (at your option) any later version.
 *
 * This program is distributed in the hope that it will be useful,
 * but WITHOUT ANY WARRANTY; without even the implied warranty of
 * MERCHANTABILITY or FITNESS FOR A PARTICULAR PURPOSE.  See the
 * GNU Affero General Public License for more details.
 *
 * You should have received a copy of the GNU Affero General Public License
 * along with this program.  If not, see <http://www.gnu.org/licenses/>.
 */
import EventEmitter from 'eventemitter3';
import { pLimit } from 'plimit-lit';

import { ANT } from '../../common/ant.js';
import { IO } from '../../common/io.js';
import { ioDevnetProcessId } from '../../constants.js';
import { AoIORead, ProcessId, WalletAddress } from '../../types.js';

// throttle the requests to avoid rate limiting
const throttle = pLimit(50);
export const getANTProcessesOwnedByWallet = async ({
  address,
  contract = IO.init({
    processId: ioDevnetProcessId,
  }),
}: {
  address: WalletAddress;
  contract?: AoIORead;
}): Promise<ProcessId[]> => {
  // get the record names of the registry - TODO: this may need to be paginated
  const uniqueContractProcessIds = await contract
    .getArNSRecords()
    .then((records) =>
      Object.values(records)
        .filter((record) => record.processId !== undefined)
        .map((record) => record.processId),
    );

  // check the contract owner and controllers
  const ownedOrControlledByWallet = await Promise.all(
    uniqueContractProcessIds.map(async (processId) =>
      throttle(async () => {
        const ant = ANT.init({
          processId,
        });
        const { Owner, Controllers } = await ant.getState();

        if (Owner === address || Controllers.includes(address)) {
          return processId;
        }
        return;
      }),
    ),
  );

  if (ownedOrControlledByWallet.length === 0) {
    return [];
  }

  // TODO: insert gql query to find ANT processes owned by wallet given wallet not currently in the registry
  return [...new Set(ownedOrControlledByWallet)] as string[];
};

function timeout(ms, promise) {
  return new Promise((resolve, reject) => {
    const timer = setTimeout(() => {
      reject(new Error('Timeout'));
    }, ms);

    promise
      .then((value) => {
        clearTimeout(timer);
        resolve(value);
      })
      .catch((err) => {
        clearTimeout(timer);
        reject(err);
      });
  });
}

export class ArNSNameEmitter extends EventEmitter {
  protected contract: AoIORead;
  private timeoutMs = 3000; // timeout for each request to 3 seconds
  constructor({
    contract = IO.init({
      processId: ioDevnetProcessId,
    }),
  }: {
    contract?: AoIORead;
  }) {
    super();
    this.contract = contract;
  }

  async fetchProcessesOwnedByWallet({ address }: { address: WalletAddress }) {
<<<<<<< HEAD
    const uniqueContractProcessIds = [
      ...new Set(
        await this.contract
          .getArNSRecords()
          .catch((e) => {
            this.emit('error', `Error getting ArNS records: ${e}`);
            return {};
          })
          .then((records) =>
            Object.values(records)
              .filter((record) => record.processId !== undefined)
              .map((record) => record.processId),
          ),
      ),
    ];
    const idCount = uniqueContractProcessIds.length;
=======
    // TODO: we can add a timeout here as well
    const uniqueContractProcessIds = await this.contract
      .getArNSRecords()
      .then((records) =>
        Object.values(records)
          .filter((record) => record.processId !== undefined)
          .map((record) => record.processId),
      );
>>>>>>> 7c170beb

    // check the contract owner and controllers
    const discovered: string[] = [];
    await Promise.all(
      uniqueContractProcessIds.map(async (processId, i) =>
        throttle(async () => {
          const ant = ANT.init({
            processId,
          });
<<<<<<< HEAD
          const state = await ant.getState().catch(() => {
            this.emit('error', `Error getting state for process ${processId}`);
            return undefined;
          });

          if (
            state?.Owner === address ||
            state?.Controllers.includes(address)
          ) {
            this.emit('process', processId, state);
=======
          const [owner, controllers = []] = await Promise.all([
            timeout(this.timeoutMs, ant.getOwner()).catch(() => {
              this.emit(
                'error',
                `Error getting owner for process ${processId}`,
              );
              return undefined;
            }),
            timeout(this.timeoutMs, ant.getControllers()).catch(() => {
              this.emit(
                'error',
                `Error getting controllers for process ${processId}`,
              );
              return [];
            }),
          ]);
          if (
            owner === address ||
            (Array.isArray(controllers) && controllers.includes(address))
          ) {
            this.emit('process', processId);
            // discovered.push(processId);
>>>>>>> 7c170beb
          }
          this.emit('progress', i + 1, idCount);
        }),
      ),
    );
<<<<<<< HEAD
    this.emit('complete');
=======
    this.emit('end', discovered.length);
>>>>>>> 7c170beb
  }
}<|MERGE_RESOLUTION|>--- conflicted
+++ resolved
@@ -100,7 +100,7 @@
   }
 
   async fetchProcessesOwnedByWallet({ address }: { address: WalletAddress }) {
-<<<<<<< HEAD
+    // TODO: we can add a timeout here as well
     const uniqueContractProcessIds = [
       ...new Set(
         await this.contract
@@ -117,16 +117,6 @@
       ),
     ];
     const idCount = uniqueContractProcessIds.length;
-=======
-    // TODO: we can add a timeout here as well
-    const uniqueContractProcessIds = await this.contract
-      .getArNSRecords()
-      .then((records) =>
-        Object.values(records)
-          .filter((record) => record.processId !== undefined)
-          .map((record) => record.processId),
-      );
->>>>>>> 7c170beb
 
     // check the contract owner and controllers
     const discovered: string[] = [];
@@ -136,7 +126,6 @@
           const ant = ANT.init({
             processId,
           });
-<<<<<<< HEAD
           const state = await ant.getState().catch(() => {
             this.emit('error', `Error getting state for process ${processId}`);
             return undefined;
@@ -147,39 +136,11 @@
             state?.Controllers.includes(address)
           ) {
             this.emit('process', processId, state);
-=======
-          const [owner, controllers = []] = await Promise.all([
-            timeout(this.timeoutMs, ant.getOwner()).catch(() => {
-              this.emit(
-                'error',
-                `Error getting owner for process ${processId}`,
-              );
-              return undefined;
-            }),
-            timeout(this.timeoutMs, ant.getControllers()).catch(() => {
-              this.emit(
-                'error',
-                `Error getting controllers for process ${processId}`,
-              );
-              return [];
-            }),
-          ]);
-          if (
-            owner === address ||
-            (Array.isArray(controllers) && controllers.includes(address))
-          ) {
-            this.emit('process', processId);
-            // discovered.push(processId);
->>>>>>> 7c170beb
           }
           this.emit('progress', i + 1, idCount);
         }),
       ),
     );
-<<<<<<< HEAD
     this.emit('complete');
-=======
-    this.emit('end', discovered.length);
->>>>>>> 7c170beb
   }
 }