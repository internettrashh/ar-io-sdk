--- conflicted
+++ resolved
@@ -361,6 +361,7 @@
   'Extend-Lease',
   'Increase-Undername-Limit',
   'Upgrade-Name',
+  'Primary-Name-Request',
 ];
 export const intentsUsingYears = ['Buy-Record', 'Extend-Lease'];
 export type Intent = (typeof validIntents)[number];
@@ -503,22 +504,7 @@
     years,
     name,
     quantity,
-<<<<<<< HEAD
-  }: AoTokenCostParams): Promise<number>;
-=======
-  }: {
-    intent:
-      | 'Buy-Record'
-      | 'Extend-Lease'
-      | 'Increase-Undername-Limit'
-      | 'Upgrade-Name'
-      | 'Primary-Name-Request';
-    type?: 'permabuy' | 'lease';
-    years?: number;
-    name: string;
-    quantity?: number;
-  }): Promise<number>; // TODO: add getCostDetails API that provides funding cost and discount details
->>>>>>> 1a6a2623
+  }: AoTokenCostParams): Promise<number>; // TODO: add getCostDetails API that provides funding cost and discount details
   getRegistrationFees(): Promise<AoRegistrationFees>;
   getDemandFactor(): Promise<number>;
   getVaults(
